--- conflicted
+++ resolved
@@ -13,15 +13,9 @@
             <EmptyState.Icon />
             <EmptyState.Title>Welcome to Red Hat Entitlements Reporting</EmptyState.Title>
             <EmptyState.Info>
-<<<<<<< HEAD
-              There are no stored credentials for Red Hat Entitlements Reporting<br />
-              You can add credentials here or you can add some networks to search for Red Hat products. You can add a
-              source here or download them from a spreadsheet template.
-=======
               A credential defines a set of user authentication information to be used during a scan.<br />A credential
               includes a username and a password or SSH key. Entitlements Reporting uses SSH<br />to connect to servers
               on the network and uses credentials to access those servers.
->>>>>>> 43802011
             </EmptyState.Info>
             <EmptyState.Action>
               <DropdownButton bsStyle="primary" title="Add Credential" pullRight id="createCredentialButton">
