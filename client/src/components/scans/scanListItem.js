--- conflicted
+++ resolved
@@ -65,18 +65,12 @@
       case 'pending':
         scanDescription = 'Scan Pending';
         icon = <Icon className="scan-status-icon invisible" type="fa" name="spinner" />;
-<<<<<<< HEAD
-=======
         scanTime = _.get(item, 'start_time');
->>>>>>> 43802011
         break;
       case 'running':
         scanDescription = 'Scan in Progress';
         icon = <Icon className="scan-status-icon fa-spin" type="fa" name="spinner" />;
-<<<<<<< HEAD
-=======
         scanTime = _.get(item, 'start_time');
->>>>>>> 43802011
         break;
       case 'paused':
         scanDescription = 'Scan Paused';
@@ -113,19 +107,11 @@
     return [
       <ListView.InfoItem
         key="systemsScanned"
-<<<<<<< HEAD
-        className={'list-view-info-item-text-count ' + (item.systems_scanned === 0 ? 'invisible' : '')}
-      >
-        <SimpleTooltip
-          id="okHostsTip"
-          tooltip={item.systems_scanned + (item.systems_scanned === 1 ? ' Successful System' : ' Successful Systems')}
-=======
         className={'list-view-info-item-text-count ' + (successHosts === 0 ? 'invisible' : '')}
       >
         <SimpleTooltip
           id="okHostsTip"
           tooltip={successHosts + (successHosts === 1 ? ' Successful System' : ' Successful Systems')}
->>>>>>> 43802011
         >
           <ListView.Expand
             expanded={item.expanded && item.expandType === 'systemsScanned'}
@@ -134,29 +120,17 @@
             }}
           >
             <Icon className="list-view-compound-item-icon" type="pf" name="ok" />
-<<<<<<< HEAD
-            <strong>{item.systems_scanned}</strong>
-=======
             <strong>{successHosts}</strong>
->>>>>>> 43802011
           </ListView.Expand>
         </SimpleTooltip>
       </ListView.InfoItem>,
       <ListView.InfoItem
         key="systemsFailed"
-<<<<<<< HEAD
-        className={'list-view-info-item-text-count ' + (item.systems_failed === 0 ? 'invisible' : '')}
-      >
-        <SimpleTooltip
-          id="failedHostsTip"
-          tooltip={item.systems_failed + (item.systems_failed === 1 ? ' Failed System' : ' Failed Systems')}
-=======
         className={'list-view-info-item-text-count ' + (failedHosts === 0 ? 'invisible' : '')}
       >
         <SimpleTooltip
           id="failedHostsTip"
           tooltip={failedHosts + (failedHosts === 1 ? ' Failed System' : ' Failed Systems')}
->>>>>>> 43802011
         >
           <ListView.Expand
             expanded={item.expanded && item.expandType === 'systemsFailed'}
@@ -165,11 +139,7 @@
             }}
           >
             <Icon className="list-view-compound-item-icon" type="pf" name="error-circle-o" />
-<<<<<<< HEAD
-            <strong>{item.systems_failed}</strong>
-=======
             <strong>{failedHosts}</strong>
->>>>>>> 43802011
           </ListView.Expand>
         </SimpleTooltip>
       </ListView.InfoItem>,
