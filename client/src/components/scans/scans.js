import _ from 'lodash';
import PropTypes from 'prop-types';
import React from 'react';
import { connect } from 'react-redux';

import { Alert, Button, EmptyState, Icon, ListView, Modal } from 'patternfly-react';

import { getScans, pauseScan, cancelScan, restartScan } from '../../redux/actions/scansActions';
import { sourcesTypes, toastNotificationTypes, viewToolbarTypes, viewTypes } from '../../redux/constants';
import Store from '../../redux/store';
import helpers from '../../common/helpers';

import ViewToolbar from '../viewToolbar/viewToolbar';
import ViewPaginationRow from '../viewPaginationRow/viewPaginationRow';

import SourcesEmptyState from '../sources/sourcesEmptyState';
import { ScanListItem } from './scanListItem';
import { ScanFilterFields, ScanSortFields } from './scanConstants';

class Scans extends React.Component {
  constructor() {
    super();

    helpers.bindMethods(this, [
      'downloadSummaryReport',
      'downloadDetailedReport',
      'doPauseScan',
      'doCancelScan',
      'doStartScan',
      'doResumeScan',
      'addSource',
      'refresh',
      'notifyActionStatus'
    ]);
    this.state = {
      selectedItems: []
    };
  }

  componentDidMount() {
    this.props.getScans(
      helpers.createViewQueryObject(this.props.viewOptions, {
        scan_type: 'inspect'
      })
    );
  }

  componentWillReceiveProps(nextProps) {
    if (nextProps.scans && nextProps.scans !== this.props.scans) {
      nextProps.scans.forEach(scan => {
        scan.systems_scanned = Math.abs(scan.systems_scanned) % 100;
        scan.systems_failed = Math.abs(scan.systems_failed) % 100;
        scan.scans_count = Math.floor(Math.random() * 10);

        // TODO: Get real hosts or wait until expansion?
        scan.hosts = [];
        for (let i = 0; i < scan.systems_scanned; i++) {
          scan.hosts.push('host' + (i + 1));
        }
        scan.failed_hosts = [];
        for (let i = 0; i < scan.systems_failed; i++) {
          scan.failed_hosts.push('failedHost' + (i + 1));
        }
      });

      this.setState({ selectedItems: [] });
    }

    // Check for changes resulting in a fetch
    if (helpers.viewPropsChanged(nextProps.viewOptions, this.props.viewOptions)) {
      this.props.getScans(
        helpers.createViewQueryObject(this.props.viewOptions, {
          scan_type: 'inspect'
        })
      );
    }
  }

  notifyActionStatus(actionText, error, results) {
    const { getScans, viewOptions } = this.props;
    if (error) {
      Store.dispatch({
        type: toastNotificationTypes.TOAST_ADD,
        alertType: 'error',
        header: 'Error',
        message: results
      });
    } else {
      Store.dispatch({
        type: toastNotificationTypes.TOAST_ADD,
        alertType: 'success',
        message: (
          <span>
            Scan <strong>{_.get(results, 'data.id')}</strong> {actionText}.
          </span>
        )
      });
      getScans(
        helpers.createViewQueryObject(viewOptions, {
          scan_type: 'inspect'
        })
      );
    }
  }

  downloadSummaryReport() {
    Store.dispatch({
      type: toastNotificationTypes.TOAST_ADD,
      alertType: 'error',
      header: 'NYI',
      message: 'Downloading summary reports is not yet implemented'
    });
  }

  downloadDetailedReport() {
    Store.dispatch({
      type: toastNotificationTypes.TOAST_ADD,
      alertType: 'error',
      header: 'NYI',
      message: 'Downloading summary reports is not yet implemented'
    });
  }

  doStartScan(item) {
    this.props
      .restartScan(item.id)
      .then(
        response => this.notifyActionStatus('started', false, response.value),
        error => this.notifyActionStatus('started', true, error.message)
      );
  }

  doPauseScan(item) {
    this.props
      .pauseScan(item.id)
      .then(
        response => this.notifyActionStatus('paused', false, response.value),
        error => this.notifyActionStatus('paused', true, error.message)
      );
  }

  doResumeScan(item) {
    this.props
      .restartScan(item.id)
      .then(
        response => this.notifyActionStatus('resumed', false, response.value),
        error => this.notifyActionStatus('resumed', true, error.message)
      );
  }

  doCancelScan(item) {
    this.props
      .cancelScan(item.id)
      .then(
        response => this.notifyActionStatus('canceled', false, response.value),
        error => this.notifyActionStatus('canceled', true, error.message)
      );
  }

  addSource() {
    Store.dispatch({
      type: sourcesTypes.EDIT_SOURCE_SHOW
    });
  }

  refresh() {
    this.props.getScans({ scan_type: 'inspect' });
  }

  clearFilters() {
    Store.dispatch({
      type: viewToolbarTypes.CLEAR_FILTERS,
      viewType: viewTypes.SCANS_VIEW
    });
  }

  renderScanActions() {
    return (
      <div className="form-group">
        <Button onClick={this.refresh} bsStyle="success">
          <Icon type="fa" name="refresh" />
        </Button>
      </div>
    );
  }

  renderPendingMessage() {
    const { pending } = this.props;

    if (pending) {
      return (
        <Modal bsSize="lg" backdrop={false} show animation={false}>
          <Modal.Body>
            <div className="spinner spinner-xl" />
            <div className="text-center">Loading scans...</div>
          </Modal.Body>
        </Modal>
      );
    }

    return null;
  }

  renderScansList(items) {
    if (_.size(items)) {
      return (
        <ListView className="quipicords-list-view">
          {items.map((item, index) => (
            <ScanListItem
              item={item}
              key={index}
              onSummaryDownload={this.downloadSummaryReport}
              onDetailedDownload={this.downloadDetailedReport}
              onStart={this.doStartScan}
              onPause={this.doPauseScan}
              onResume={this.doResumeScan}
              onCancel={this.doCancelScan}
            />
          ))}
        </ListView>
      );
    }

    return (
      <EmptyState className="list-view-blank-slate">
        <EmptyState.Title>No Results Match the Filter Criteria</EmptyState.Title>
        <EmptyState.Info>The active filters are hiding all items.</EmptyState.Info>
        <EmptyState.Action>
          <Button bsStyle="link" onClick={this.clearFilters}>
            Clear Filters
          </Button>
        </EmptyState.Action>
      </EmptyState>
    );
  }

  render() {
    const { error, errorMessage, scans, viewOptions } = this.props;

    if (error) {
      return (
        <EmptyState>
          <Alert type="error">
            <span>Error retrieving scans: {errorMessage}</span>
          </Alert>
          {this.renderPendingMessage()}
        </EmptyState>
      );
    }

    if (_.size(scans) || _.size(viewOptions.activeFilters)) {
      return (
        <React.Fragment>
          <div className="quipucords-view-container">
            <ViewToolbar
              viewType={viewTypes.SCANS_VIEW}
              filterFields={ScanFilterFields}
              sortFields={ScanSortFields}
              actions={this.renderScanActions()}
              itemsType="Scan"
              itemsTypePlural="Scans"
              {...viewOptions}
            />
            <ViewPaginationRow viewType={viewTypes.SCANS_VIEW} {...viewOptions} />
            <div className="quipucords-list-container">{this.renderScansList(scans)}</div>
          </div>
          {this.renderPendingMessage()}
        </React.Fragment>
      );
    }

    return (
      <React.Fragment>
<<<<<<< HEAD
        <SourcesEmptyState onAddSource={this.addSource} onImportSources={this.importSources} />
=======
        <SourcesEmptyState onAddSource={this.addSource} />
>>>>>>> 43802011
        {this.renderPendingMessage()}
      </React.Fragment>
    );
  }
}

Scans.propTypes = {
  getScans: PropTypes.func,
  pauseScan: PropTypes.func,
  cancelScan: PropTypes.func,
  restartScan: PropTypes.func,
  error: PropTypes.bool,
  errorMessage: PropTypes.string,
  pending: PropTypes.bool,
  scans: PropTypes.array,
  viewOptions: PropTypes.object
};

const mapDispatchToProps = (dispatch, ownProps) => ({
  getScans: queryObj => dispatch(getScans(queryObj)),
  pauseScan: id => dispatch(pauseScan(id)),
  restartScan: id => dispatch(restartScan(id)),
  cancelScan: id => dispatch(cancelScan(id))
});

const mapStateToProps = function(state) {
  return Object.assign({}, state.scans.view, state.scans.persist, {
    viewOptions: state.viewOptions[viewTypes.SCANS_VIEW]
  });
};

export default connect(mapStateToProps, mapDispatchToProps)(Scans);<|MERGE_RESOLUTION|>--- conflicted
+++ resolved
@@ -271,11 +271,7 @@
 
     return (
       <React.Fragment>
-<<<<<<< HEAD
-        <SourcesEmptyState onAddSource={this.addSource} onImportSources={this.importSources} />
-=======
         <SourcesEmptyState onAddSource={this.addSource} />
->>>>>>> 43802011
         {this.renderPendingMessage()}
       </React.Fragment>
     );
