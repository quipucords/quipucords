import { scansTypes } from '../constants';
import scansService from '../../services/scansService';

<<<<<<< HEAD
const dispatchObjects = {
  addScan: data => {
    return {
      type: scansTypes.ADD_SCAN,
      payload: scansService.addScan(data)
    };
  },
  cancelScan: id => {
    return {
      type: scansTypes.CANCEL_SCAN,
      payload: scansService.cancelScan(id)
    };
  },
  getScan: id => {
    return {
      type: scansTypes.GET_SCAN,
      payload: scansService.getScan(id)
    };
  },
  getScans: (query = {}) => {
    return {
      type: scansTypes.GET_SCANS,
      payload: scansService.getScans('', query)
    };
  },
  getScanResults: id => {
    return {
      type: scansTypes.GET_SCAN_RESULTS,
      payload: scansService.getScanResults(id)
    };
  },
  pauseScan: id => {
    return {
      type: scansTypes.PAUSE_SCAN,
      payload: scansService.pauseScan(id)
    };
  },
  restartScan: id => {
    return {
      type: scansTypes.RESTART_SCAN,
      payload: scansService.restartScan(id)
    };
  }
};

const addScan = data => dispatch => {
  return dispatch(dispatchObjects.addScan(data));
};

const cancelScan = id => dispatch => {
  return dispatch(dispatchObjects.cancelScan(id));
};

=======
>>>>>>> 43802011
const getScan = id => dispatch => {
  return dispatch(dispatchObjects.getScan(id));
};

const getScans = (query = {}) => dispatch => {
  return dispatch(dispatchObjects.getScans(query));
};

const getScanResults = id => dispatch => {
  return dispatch(dispatchObjects.getScanResults(id));
};

const addScan = data => dispatch => {
  return dispatch({
    type: scansTypes.ADD_SCAN,
    payload: scansService.addScan(data)
  });
};

const cancelScan = id => dispatch => {
  return dispatch({
    type: scansTypes.CANCEL_SCAN,
    payload: scansService.cancelScan(id)
  });
};

const pauseScan = id => dispatch => {
  return dispatch(dispatchObjects.pauseScan(id));
};

const restartScan = id => dispatch => {
<<<<<<< HEAD
  return dispatch(dispatchObjects.restartScan(id));
};

export { dispatchObjects, addScan, cancelScan, getScan, getScans, getScanResults, pauseScan, restartScan };
=======
  return dispatch({
    type: scansTypes.RESTART_SCAN,
    payload: scansService.restartScan(id)
  });
};

export { getScan, getScans, getScanResults, addScan, cancelScan, pauseScan, restartScan };
>>>>>>> 43802011
<|MERGE_RESOLUTION|>--- conflicted
+++ resolved
@@ -1,62 +1,6 @@
 import { scansTypes } from '../constants';
 import scansService from '../../services/scansService';
 
-<<<<<<< HEAD
-const dispatchObjects = {
-  addScan: data => {
-    return {
-      type: scansTypes.ADD_SCAN,
-      payload: scansService.addScan(data)
-    };
-  },
-  cancelScan: id => {
-    return {
-      type: scansTypes.CANCEL_SCAN,
-      payload: scansService.cancelScan(id)
-    };
-  },
-  getScan: id => {
-    return {
-      type: scansTypes.GET_SCAN,
-      payload: scansService.getScan(id)
-    };
-  },
-  getScans: (query = {}) => {
-    return {
-      type: scansTypes.GET_SCANS,
-      payload: scansService.getScans('', query)
-    };
-  },
-  getScanResults: id => {
-    return {
-      type: scansTypes.GET_SCAN_RESULTS,
-      payload: scansService.getScanResults(id)
-    };
-  },
-  pauseScan: id => {
-    return {
-      type: scansTypes.PAUSE_SCAN,
-      payload: scansService.pauseScan(id)
-    };
-  },
-  restartScan: id => {
-    return {
-      type: scansTypes.RESTART_SCAN,
-      payload: scansService.restartScan(id)
-    };
-  }
-};
-
-const addScan = data => dispatch => {
-  return dispatch(dispatchObjects.addScan(data));
-};
-
-const cancelScan = id => dispatch => {
-  return dispatch(dispatchObjects.cancelScan(id));
-};
-
-=======
->>>>>>> 43802011
 const getScan = id => dispatch => {
   return dispatch(dispatchObjects.getScan(id));
 };
@@ -88,17 +32,7 @@
 };
 
 const restartScan = id => dispatch => {
-<<<<<<< HEAD
   return dispatch(dispatchObjects.restartScan(id));
 };
 
-export { dispatchObjects, addScan, cancelScan, getScan, getScans, getScanResults, pauseScan, restartScan };
-=======
-  return dispatch({
-    type: scansTypes.RESTART_SCAN,
-    payload: scansService.restartScan(id)
-  });
-};
-
-export { getScan, getScans, getScanResults, addScan, cancelScan, pauseScan, restartScan };
->>>>>>> 43802011
+export { getScan, getScans, getScanResults, addScan, cancelScan, pauseScan, restartScan };