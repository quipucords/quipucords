{
  "rules": {
    "prettier/prettier": [
      "error",
      {
        "singleQuote": true,
        "trailingComma": "none",
        "printWidth": 120
      }
    ],
<<<<<<< HEAD
    "max-len": ["error", {"code": 240, "ignoreUrls": true}]
=======
    "max-len": ["error", {"code": 240, "ignoreUrls": true}],
    "react/no-unused-prop-types": 1
>>>>>>> 43802011
  },
  "extends": [
    "standard",
    "standard-react",
    "standard-jsx",
    "prettier",
    "prettier/react",
    "plugin:jest/recommended"
  ],
  "env": {
    "es6": true,
    "browser": true,
    "node": true,
    "jest": true
  },
  "plugins": ["prettier", "react"]
}<|MERGE_RESOLUTION|>--- conflicted
+++ resolved
@@ -8,12 +8,8 @@
         "printWidth": 120
       }
     ],
-<<<<<<< HEAD
-    "max-len": ["error", {"code": 240, "ignoreUrls": true}]
-=======
     "max-len": ["error", {"code": 240, "ignoreUrls": true}],
     "react/no-unused-prop-types": 1
->>>>>>> 43802011
   },
   "extends": [
     "standard",
