--- conflicted
+++ resolved
@@ -15,19 +15,15 @@
 
 import sys
 
-<<<<<<< HEAD
-from requests import codes
-
-from qpc import messages, report, scan  # noqa I100
-=======
 from qpc import messages, report, scan
->>>>>>> 067e8a56
 from qpc.clicommand import CliCommand
 from qpc.request import GET, request
 from qpc.translation import _
 from qpc.utils import (pretty_print,
                        validate_write_file,
                        write_file)
+
+from requests import codes
 
 
 # pylint: disable=too-few-public-methods
