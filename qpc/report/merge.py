#!/usr/bin/env python
#
# Copyright (c) 2018 Red Hat, Inc.
#
# This software is licensed to you under the GNU General Public License,
# version 3 (GPLv3). There is NO WARRANTY for this software, express or
# implied, including the implied warranties of MERCHANTABILITY or FITNESS
# FOR A PARTICULAR PURPOSE. You should have received a copy of GPLv3
# along with this software; if not, see
# https://www.gnu.org/licenses/gpl-3.0.txt.
#
"""ReportMergeCommand is used to merge scan jobs results."""

from __future__ import print_function

import json
import os
import sys
from glob import glob

<<<<<<< HEAD
from requests import codes

from qpc import messages, report  # noqa I100
=======
from qpc import messages, report
>>>>>>> 067e8a56
from qpc.clicommand import CliCommand
from qpc.request import GET, POST, PUT, request
from qpc.scan import SCAN_JOB_URI
from qpc.translation import _

# pylint: disable=invalid-name
try:
    json_exception_class = json.decoder.JSONDecodeError
except AttributeError:
    json_exception_class = ValueError
# pylint: disable=too-few-public-methods

<<<<<<< HEAD
=======
# pylint: disable=invalid-name
try:
    json_exception_class = json.decoder.JSONDecodeError
except AttributeError:
    json_exception_class = ValueError
# pylint: disable=too-few-public-methods

>>>>>>> 067e8a56

class ReportMergeCommand(CliCommand):
    """Defines the report merge command.

    This command is for merging scan job results into a
    single report.
    """

    SUBCOMMAND = report.SUBCOMMAND
    ACTION = report.MERGE

    def __init__(self, subparsers):
        """Create command."""
        # pylint: disable=no-member
        CliCommand.__init__(self, self.SUBCOMMAND, self.ACTION,
                            subparsers.add_parser(self.ACTION), PUT,
                            report.MERGE_URI, [codes.created])
        group = self.parser.add_mutually_exclusive_group(required=True)
        group.add_argument('--job-ids', dest='scan_job_ids', nargs='+',
                           metavar='SCAN_JOB_IDS', default=[],
                           help=_(messages.REPORT_SCAN_JOB_IDS_HELP))
        group.add_argument('--report-ids', dest='report_ids', nargs='+',
                           metavar='REPORT_IDS', default=[],
                           help=_(messages.REPORT_REPORT_IDS_HELP))
        group.add_argument('--json-files', dest='json_files', nargs='+',
                           metavar='JSON_FILES', default=[],
                           help=_(messages.REPORT_JSON_FILE_HELP))
        group.add_argument('--json-directory', dest='json_dir', nargs='+',
                           help=_(messages.REPORT_JSON_DIR_HELP))
        self.json = None
        self.report_ids = None

    @staticmethod
    def get_id_and_sources(filename):
        """Return the sources and id from a valid json details report file.

        :param filename: the filename to read
        :returns: the id and list of sources found
        :raises: ValueError if incoming value is not a file that could be found
        """
        input_path = os.path.expanduser(os.path.expandvars(filename))
        # pylint: disable=no-else-return
        if os.path.isfile(input_path):
            try:
                with open(input_path, 'r') as in_file:
                    result = in_file.read()
                    report_id = json.loads(result).get('id')
                    sources = json.loads(result).get('sources')
                    if not report_id or not sources:
                        print(_(messages.REPORT_INVALID_JSON_FILE % filename))
                        sys.exit(1)
            except EnvironmentError as err:
                err_msg = (messages.READ_FILE_ERROR % (input_path, err))
                print(err_msg)
                sys.exit(1)
            return report_id, sources
        else:
            raise ValueError(_(messages.NOT_A_FILE % input_path))

    def _get_report_ids(self):
        """Grab the report ids from the scan job if it exists.

        :returns Boolean regarding the existence of scan jobs &
        the report ids
        """
        not_found = False
        report_ids = []
        job_not_found = []
        report_not_found = []
        for scan_job_id in set(self.args.scan_job_ids):
            # check for existence of scan_job
            path = SCAN_JOB_URI + str(scan_job_id) + '/'
            response = request(parser=self.parser, method=GET,
                               path=path,
                               params=None,
                               payload=None)
            if response.status_code == codes.ok:  # pylint: disable=no-member
                json_data = response.json()
                report_id = json_data.get('report_id', None)
                if report_id:
                    report_ids.append(report_id)
                else:
                    # there is not a report id associated with this scan job
                    report_not_found.append(scan_job_id)
                    not_found = True
            else:
                job_not_found.append(scan_job_id)
                not_found = True
        return not_found, report_ids, job_not_found, report_not_found

    def _validate_create_json(self, files):
        print(_(messages.REPORT_VALIDATE_JSON % files))
        all_sources = []
        report_id = None
        for file in files:
            error = True
            with open(file) as lint_f:
                try:
                    json_data = json.load(lint_f)
                except json_exception_class:
                    print(_(messages.REPORT_JSON_DIR_FILE_FAILED % file))
                    continue
                sources = json_data.get('sources')
                if sources:
                    facts = sources[0].get('facts')
                    server_id = sources[0].get('server_id')
                    if facts and server_id:
                        error = False
            if not error:
                print(_(messages.REPORT_JSON_DIR_FILE_SUCCESS % file))
                try:
                    report_id, sources = self.get_id_and_sources(file)
                    all_sources += sources
                except ValueError:
                    print(_(messages.REPORT_INVALID_JSON_FILE % file))
                    sys.exit(1)
            else:
                print(_(messages.REPORT_JSON_DIR_FILE_FAILED % file))
        if all_sources == []:
            print(_(messages.REPORT_JSON_DIR_ALL_FAIL))
            sys.exit(1)
        self.json = {'id': report_id,
                     'sources': all_sources}

    def _merge_json(self):
        """Combine the sources for each json file provided.

        :returns Json containing the sources of each file.
        """
        if len(self.args.json_files) > 1:
            self._validate_create_json(self.args.json_files)
        else:
            print(_(messages.REPORT_JSON_FILES_HELP))
            sys.exit(1)

    def _merge_json_dir(self):
        """Combine the sources for each json file in a directory.

        :returns Json containing the sources of each file.
        """
        path = self.args.json_dir[0]
        if os.path.isdir(path) is not True:
            print(_(messages.REPORT_JSON_DIR_NOT_FOUND % path))
            sys.exit(1)
        json_files = glob(os.path.join(path, '*.json'))
        if json_files == []:
            print(_(messages.REPORT_JSON_DIR_NO_FILES % path))
            sys.exit(1)
        self._validate_create_json(json_files)

    def _validate_args(self):
        CliCommand._validate_args(self)
        report_ids = []
        if self.args.scan_job_ids:
            # check for existence of jobs & get report ids
            not_found, report_ids, job_not_found, report_not_found = \
                self._get_report_ids()
            if not_found is True:
                if job_not_found:
                    print(_(messages.REPORT_SJS_DO_NOT_EXIST % job_not_found))
                if report_not_found:
                    print(_(messages.REPORTS_REPORTS_DO_NOT_EXIST %
                            report_not_found))
                sys.exit(1)
        elif self.args.report_ids:
            report_ids = self.args.report_ids
        elif self.args.json_files:
            self._merge_json()
        elif self.args.json_dir:
            self._merge_json_dir()
        self.report_ids = report_ids

    def _build_data(self):
        """Construct the payload for a merging reports.

        :returns: a dictionary representing the jobs to merge
        """
        if self.args.json_files or self.args.json_dir:
            self.req_path = report.JSON_FILE_MERGE_URI
            self.req_method = POST
            self.req_payload = self.json
        else:
            self.req_payload = {
                'reports': self.report_ids,
            }

    def _handle_response_success(self):
        json_data = self.response.json()
        print(_(messages.REPORT_SUCCESSFULLY_MERGED % json_data['id']))

    def _handle_response_error(self):
        json_data = self.response.json()
        reports = json_data.get('reports')
        if reports:
            print(json_data.get('reports')[0])
            sys.exit(1)

        print('No reports found.  Error json: ')
        print(json_data)
        sys.exit(1)<|MERGE_RESOLUTION|>--- conflicted
+++ resolved
@@ -18,17 +18,13 @@
 import sys
 from glob import glob
 
-<<<<<<< HEAD
-from requests import codes
-
-from qpc import messages, report  # noqa I100
-=======
 from qpc import messages, report
->>>>>>> 067e8a56
 from qpc.clicommand import CliCommand
 from qpc.request import GET, POST, PUT, request
 from qpc.scan import SCAN_JOB_URI
 from qpc.translation import _
+
+from requests import codes
 
 # pylint: disable=invalid-name
 try:
@@ -37,16 +33,6 @@
     json_exception_class = ValueError
 # pylint: disable=too-few-public-methods
 
-<<<<<<< HEAD
-=======
-# pylint: disable=invalid-name
-try:
-    json_exception_class = json.decoder.JSONDecodeError
-except AttributeError:
-    json_exception_class = ValueError
-# pylint: disable=too-few-public-methods
-
->>>>>>> 067e8a56
 
 class ReportMergeCommand(CliCommand):
     """Defines the report merge command.
