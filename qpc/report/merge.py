#!/usr/bin/env python
#
# Copyright (c) 2018 Red Hat, Inc.
#
# This software is licensed to you under the GNU General Public License,
# version 3 (GPLv3). There is NO WARRANTY for this software, express or
# implied, including the implied warranties of MERCHANTABILITY or FITNESS
# FOR A PARTICULAR PURPOSE. You should have received a copy of GPLv3
# along with this software; if not, see
# https://www.gnu.org/licenses/gpl-3.0.txt.
#
"""ReportMergeCommand is used to merge scan jobs results."""

from __future__ import print_function

import json
import os
import sys
from glob import glob

from requests import codes

from qpc import messages, report # noqa I100
from qpc.clicommand import CliCommand
from qpc.request import GET, POST, PUT, request
from qpc.scan import SCAN_JOB_URI
from qpc.translation import _

<<<<<<< HEAD

=======
from requests import codes

# pylint: disable=invalid-name
try:
    json_exception_class = json.decoder.JSONDecodeError
except AttributeError:
    json_exception_class = ValueError
>>>>>>> 33460a7b
# pylint: disable=too-few-public-methods


class ReportMergeCommand(CliCommand):
    """Defines the report merge command.

    This command is for merging scan job results into a
    single report.
    """

    SUBCOMMAND = report.SUBCOMMAND
    ACTION = report.MERGE

    def __init__(self, subparsers):
        """Create command."""
        # pylint: disable=no-member
        CliCommand.__init__(self, self.SUBCOMMAND, self.ACTION,
                            subparsers.add_parser(self.ACTION), PUT,
                            report.MERGE_URI, [codes.created])
        group = self.parser.add_mutually_exclusive_group(required=True)
        group.add_argument('--job-ids', dest='scan_job_ids', nargs='+',
                           metavar='SCAN_JOB_IDS', default=[],
                           help=_(messages.REPORT_SCAN_JOB_IDS_HELP))
        group.add_argument('--report-ids', dest='report_ids', nargs='+',
                           metavar='REPORT_IDS', default=[],
                           help=_(messages.REPORT_REPORT_IDS_HELP))
        group.add_argument('--json-files', dest='json_files', nargs='+',
                           metavar='JSON_FILES', default=[],
                           help=_(messages.REPORT_JSON_FILE_HELP))
        group.add_argument('--json-directory', dest='json_dir', nargs='+',
                           help=_(messages.REPORT_JSON_DIR_HELP))
        self.json = None
        self.report_ids = None

    @staticmethod
    def get_id_and_sources(filename):
        """Return the sources and id from a valid json details report file.

        :param filename: the filename to read
        :returns: the id and list of sources found
        :raises: ValueError if incoming value is not a file that could be found
        """
        input_path = os.path.expanduser(os.path.expandvars(filename))
        # pylint: disable=no-else-return
        if os.path.isfile(input_path):
            try:
                with open(input_path, 'r') as in_file:
                    result = in_file.read()
                    report_id = json.loads(result).get('id')
                    sources = json.loads(result).get('sources')
                    if not report_id or not sources:
                        print(_(messages.REPORT_INVALID_JSON_FILE % filename))
                        sys.exit(1)
            except EnvironmentError as err:
                err_msg = (messages.READ_FILE_ERROR % (input_path, err))
                print(err_msg)
                sys.exit(1)
            return report_id, sources
        else:
            raise ValueError(_(messages.NOT_A_FILE % input_path))

    def _get_report_ids(self):
        """Grab the report ids from the scan job if it exists.

        :returns Boolean regarding the existence of scan jobs &
        the report ids
        """
        not_found = False
        report_ids = []
        job_not_found = []
        report_not_found = []
        for scan_job_id in set(self.args.scan_job_ids):
            # check for existence of scan_job
            path = SCAN_JOB_URI + str(scan_job_id) + '/'
            response = request(parser=self.parser, method=GET,
                               path=path,
                               params=None,
                               payload=None)
            if response.status_code == codes.ok:  # pylint: disable=no-member
                json_data = response.json()
                report_id = json_data.get('report_id', None)
                if report_id:
                    report_ids.append(report_id)
                else:
                    # there is not a report id associated with this scan job
                    report_not_found.append(scan_job_id)
                    not_found = True
            else:
                job_not_found.append(scan_job_id)
                not_found = True
        return not_found, report_ids, job_not_found, report_not_found

    def _validate_create_json(self, files):
        print(_(messages.REPORT_VALIDATE_JSON % files))
        all_sources = []
        report_id = None
        for file in files:
            error = True
            with open(file) as lint_f:
                try:
                    json_data = json.load(lint_f)
                except json_exception_class:
                    print(_(messages.REPORT_JSON_DIR_FILE_FAILED % file))
                    continue
                sources = json_data.get('sources')
                if sources:
                    facts = sources[0].get('facts')
                    server_id = sources[0].get('server_id')
                    if facts and server_id:
                        error = False
            if not error:
                print(_(messages.REPORT_JSON_DIR_FILE_SUCCESS % file))
                try:
                    report_id, sources = self.get_id_and_sources(file)
                    all_sources += sources
                except ValueError:
                    print(_(messages.REPORT_INVALID_JSON_FILE % file))
                    sys.exit(1)
            else:
                print(_(messages.REPORT_JSON_DIR_FILE_FAILED % file))
        if all_sources == []:
            print(_(messages.REPORT_JSON_DIR_ALL_FAIL))
            sys.exit(1)
        self.json = {'id': report_id,
                     'sources': all_sources}

    def _merge_json(self):
        """Combine the sources for each json file provided.

        :returns Json containing the sources of each file.
        """
        if len(self.args.json_files) > 1:
            self._validate_create_json(self.args.json_files)
        else:
            print(_(messages.REPORT_JSON_FILES_HELP))
            sys.exit(1)

    def _merge_json_dir(self):
        """Combine the sources for each json file in a directory.

        :returns Json containing the sources of each file.
        """
        path = self.args.json_dir[0]
        if os.path.isdir(path) is not True:
            print(_(messages.REPORT_JSON_DIR_NOT_FOUND % path))
            sys.exit(1)
        json_files = glob(os.path.join(path, '*.json'))
        if json_files == []:
            print(_(messages.REPORT_JSON_DIR_NO_FILES % path))
            sys.exit(1)
        self._validate_create_json(json_files)

    def _validate_args(self):
        CliCommand._validate_args(self)
        report_ids = []
        if self.args.scan_job_ids:
            # check for existence of jobs & get report ids
            not_found, report_ids, job_not_found, report_not_found = \
                self._get_report_ids()
            if not_found is True:
                if job_not_found:
                    print(_(messages.REPORT_SJS_DO_NOT_EXIST % job_not_found))
                if report_not_found:
                    print(_(messages.REPORTS_REPORTS_DO_NOT_EXIST %
                            report_not_found))
                sys.exit(1)
        elif self.args.report_ids:
            report_ids = self.args.report_ids
        elif self.args.json_files:
            self._merge_json()
        elif self.args.json_dir:
            self._merge_json_dir()
        self.report_ids = report_ids

    def _build_data(self):
        """Construct the payload for a merging reports.

        :returns: a dictionary representing the jobs to merge
        """
        if self.args.json_files or self.args.json_dir:
            self.req_path = report.JSON_FILE_MERGE_URI
            self.req_method = POST
            self.req_payload = self.json
        else:
            self.req_payload = {
                'reports': self.report_ids,
            }

    def _handle_response_success(self):
        json_data = self.response.json()
        print(_(messages.REPORT_SUCCESSFULLY_MERGED % json_data['id']))

    def _handle_response_error(self):
        json_data = self.response.json()
        print(json_data['reports'][0])
        sys.exit(1)<|MERGE_RESOLUTION|>--- conflicted
+++ resolved
@@ -26,17 +26,11 @@
 from qpc.scan import SCAN_JOB_URI
 from qpc.translation import _
 
-<<<<<<< HEAD
-
-=======
-from requests import codes
-
 # pylint: disable=invalid-name
 try:
     json_exception_class = json.decoder.JSONDecodeError
 except AttributeError:
     json_exception_class = ValueError
->>>>>>> 33460a7b
 # pylint: disable=too-few-public-methods
 
 
