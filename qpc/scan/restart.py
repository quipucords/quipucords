#!/usr/bin/env python
#
# Copyright (c) 2017-2018 Red Hat, Inc.
#
# This software is licensed to you under the GNU General Public License,
# version 3 (GPLv3). There is NO WARRANTY for this software, express or
# implied, including the implied warranties of MERCHANTABILITY or FITNESS
# FOR A PARTICULAR PURPOSE. You should have received a copy of GPLv3
# along with this software; if not, see
# https://www.gnu.org/licenses/gpl-3.0.txt.
#
"""ScanRestartCommand is used to restart a specific system scan."""

from __future__ import print_function

<<<<<<< HEAD
from requests import codes

from qpc import messages, scan # noqa I100
=======
from qpc import messages, scan
>>>>>>> 067e8a56
from qpc.clicommand import CliCommand
from qpc.request import PUT
from qpc.translation import _

<<<<<<< HEAD
=======
from requests import codes
>>>>>>> 067e8a56

# pylint: disable=too-few-public-methods


class ScanRestartCommand(CliCommand):
    """Defines the restart command.

    This command is for restarting a specific scan to gather facts.
    """

    SUBCOMMAND = scan.SUBCOMMAND
    ACTION = scan.RESTART

    def __init__(self, subparsers):
        """Create command."""
        # pylint: disable=no-member
        CliCommand.__init__(self, self.SUBCOMMAND, self.ACTION,
                            subparsers.add_parser(self.ACTION), PUT,
                            scan.SCAN_JOB_URI, [codes.ok])
        self.parser.add_argument('--id', dest='id', metavar='ID',
                                 help=_(messages.SCAN_JOB_ID_HELP),
                                 required=True)

    def _validate_args(self):
        CliCommand._validate_args(self)
        if self.args.id:
            self.req_path = self.req_path + str(self.args.id) + '/restart/'

    def _handle_response_success(self):
        print(_(messages.SCAN_RESTARTED % self.args.id))<|MERGE_RESOLUTION|>--- conflicted
+++ resolved
@@ -13,21 +13,12 @@
 
 from __future__ import print_function
 
-<<<<<<< HEAD
-from requests import codes
-
-from qpc import messages, scan # noqa I100
-=======
 from qpc import messages, scan
->>>>>>> 067e8a56
 from qpc.clicommand import CliCommand
 from qpc.request import PUT
 from qpc.translation import _
 
-<<<<<<< HEAD
-=======
 from requests import codes
->>>>>>> 067e8a56
 
 # pylint: disable=too-few-public-methods
 
