#
# Copyright (c) 2018 Red Hat, Inc.
#
# This software is licensed to you under the GNU General Public License,
# version 3 (GPLv3). There is NO WARRANTY for this software, express or
# implied, including the implied warranties of MERCHANTABILITY or FITNESS
# FOR A PARTICULAR PURPOSE. You should have received a copy of GPLv3
# along with this software; if not, see
# https://www.gnu.org/licenses/gpl-3.0.txt.
#
"""Test the CLI module."""

import sys
import unittest
from argparse import ArgumentParser, Namespace
from io import StringIO

<<<<<<< HEAD
import requests_mock

from qpc import messages  # noqa I100
=======
from qpc import messages
>>>>>>> 067e8a56
from qpc.cli import CLI
from qpc.scan import SCAN_URI
from qpc.scan.edit import ScanEditCommand
from qpc.source import SOURCE_URI
from qpc.tests_utilities import DEFAULT_CONFIG, HushUpStderr, redirect_stdout
from qpc.utils import get_server_location, write_server_config

TMP_HOSTFILE = '/tmp/testhostsfile'
PARSER = ArgumentParser()
SUBPARSER = PARSER.add_subparsers(dest='subcommand')


class SourceEditCliTests(unittest.TestCase):
    """Class for testing the source edit commands for qpc."""

    def setUp(self):
        """Create test setup."""
        write_server_config(DEFAULT_CONFIG)
        # Temporarily disable stderr for these tests, CLI errors clutter up
        # nosetests command.
        self.orig_stderr = sys.stderr
        sys.stderr = HushUpStderr()

    def tearDown(self):
        """Tear down test case setup."""
        # Restore stderr
        sys.stderr = self.orig_stderr

    def test_edit_req_args_err(self):
        """Testing the edit command required flags."""
        source_out = StringIO()
        with self.assertRaises(SystemExit):
            with redirect_stdout(source_out):
                sys.argv = ['/bin/qpc', 'scan', 'edit',
                            '--name', 'scan1']
                CLI().main()
                self.assertEqual(source_out.getvalue(),
                                 'No arguments provided to edit '
                                 'scan scan1')

    def test_edit_scan_none(self):
        """Testing the edit scan command for non-existing scan."""
        scan_out = StringIO()
        url = get_server_location() + SCAN_URI + '?name=scan_none'
        with requests_mock.Mocker() as mocker:
            mocker.get(url, status_code=200, json={'count': 0})
            aec = ScanEditCommand(SUBPARSER)
            args = Namespace(name='scan_none', sources=['source1'])
            with self.assertRaises(SystemExit):
                with redirect_stdout(scan_out):
                    aec.main(args)
                    aec.main(args)
                    self.assertTrue(messages.SCAN_DOES_NOT_EXIST % 'scan_none'
                                    in scan_out.getvalue())

    def test_edit_scan_source(self):
        """Testing the edit scan source command successfully."""
        scan_out = StringIO()
        url_get_source = get_server_location() + SOURCE_URI + \
            '?name=source1'
        url_get_scan = get_server_location() + SCAN_URI + '?name=scan1'
        url_patch = get_server_location() + SCAN_URI + '1/'
        source_results = [{'id': 1, 'name': 'source1', 'cred': 'cred1',
                           'hosts': ['1.2.3.4']}]
        source_data = {'count': 1, 'results': source_results}
        scan_entry = {'id': 1, 'name': 'scan1', 'sources': ['source2']}
        results = [scan_entry]
        scan_data = {'count': 1, 'results': results}
        with requests_mock.Mocker() as mocker:
            mocker.get(url_get_scan, status_code=200, json=scan_data)
            mocker.get(url_get_source, status_code=200, json=source_data)
            mocker.patch(url_patch, status_code=200, json=scan_entry)
            aec = ScanEditCommand(SUBPARSER)
            args = Namespace(name='scan1', sources=['source1'],
                             max_concurrency=50,
                             disabled_optional_products=None,
                             enabled_ext_product_search=None,
                             ext_product_search_dirs=None)
            with redirect_stdout(scan_out):
                aec.main(args)
                self.assertEqual(scan_out.getvalue(),
                                 messages.SCAN_UPDATED % 'scan1' + '\n')

    def test_partial_edit_scan_source(self):
        """Testing the edit scan source command successfully."""
        scan_out = StringIO()
        url_get_source = get_server_location() + SOURCE_URI + \
            '?name=source1'
        url_get_scan = get_server_location() + SCAN_URI + '?name=scan1'
        url_patch = get_server_location() + SCAN_URI + '1/'
        source_results = [{'id': 1, 'name': 'source1', 'cred': 'cred1',
                           'hosts': ['1.2.3.4']}]
        source_data = {'count': 1, 'results': source_results}
        scan_entry = {'id': 1, 'name': 'scan1', 'sources': ['source2']}
        updated_entry = {'id': 1, 'name': 'scan1', 'max_concurrency': 30}
        results = [scan_entry]
        scan_data = {'count': 1, 'results': results}
        with requests_mock.Mocker() as mocker:
            mocker.get(url_get_scan, status_code=200, json=scan_data)
            mocker.get(url_get_source, status_code=200, json=source_data)
            mocker.patch(url_patch, status_code=200, json=updated_entry)
            aec = ScanEditCommand(SUBPARSER)
            args = Namespace(name='scan1', sources=['source1'],
                             max_concurrency=50,
                             disabled_optional_products=None,
                             enabled_ext_product_search=None,
                             ext_product_search_dirs=None)
            with redirect_stdout(scan_out):
                aec.main(args)
                self.assertEqual(scan_out.getvalue(),
                                 messages.SCAN_UPDATED % 'scan1' + '\n')

    def test_edit_scan_ext_products(self):
        """Testing the edit scanvcommand with enabled products successfully."""
        scan_out = StringIO()
        url_get_scan = get_server_location() + SCAN_URI + '?name=scan1'
        url_patch = get_server_location() + SCAN_URI + '1/'
        scan_entry = {'id': 1, 'name': 'scan1', 'sources': ['source1']}
        updated_entry = {'id': 1, 'name': 'scan1', 'sources': ['source1'],
                         'options': {'enabled_extended_product_search':
                                     {'jboss_eap': True,
                                      'jboss_fuse': False,
                                      'jboss_brms': True}}}
        results = [scan_entry]
        scan_data = {'count': 1, 'results': results}
        with requests_mock.Mocker() as mocker:
            mocker.get(url_get_scan, status_code=200, json=scan_data)
            mocker.patch(url_patch, status_code=200, json=updated_entry)
            aec = ScanEditCommand(SUBPARSER)
            args = Namespace(name='scan1', sources=None,
                             max_concurrency=50,
                             disabled_optional_products=None,
                             enabled_ext_product_search=['jboss_eap',
                                                         'jboss_brms'],
                             ext_product_search_dirs=None)
            with redirect_stdout(scan_out):
                aec.main(args)
                self.assertEqual(scan_out.getvalue(),
                                 messages.SCAN_UPDATED % 'scan1' + '\n')

    def test_edit_scan_search_dirs(self):
        """Testing the edit scan command with search dirs successfully."""
        scan_out = StringIO()
        url_get_scan = get_server_location() + SCAN_URI + '?name=scan1'
        url_patch = get_server_location() + SCAN_URI + '1/'
        scan_entry = {'id': 1, 'name': 'scan1', 'sources': ['source1']}
        updated_entry = {'id': 1, 'name': 'scan1', 'sources': ['source1'],
                         'options': {'enabled_extended_product_search':
                                     {'search_directories': '/foo/bar/'}}}
        results = [scan_entry]
        scan_data = {'count': 1, 'results': results}
        with requests_mock.Mocker() as mocker:
            mocker.get(url_get_scan, status_code=200, json=scan_data)
            mocker.patch(url_patch, status_code=200, json=updated_entry)
            aec = ScanEditCommand(SUBPARSER)
            args = Namespace(name='scan1', sources=None,
                             max_concurrency=50,
                             disabled_optional_products=None,
                             enabled_ext_product_search=None,
                             ext_product_search_dirs='/foo/bar/')
            with redirect_stdout(scan_out):
                aec.main(args)
                self.assertEqual(scan_out.getvalue(),
                                 messages.SCAN_UPDATED % 'scan1' + '\n')

    # pylint: disable=invalid-name
    def test_edit_scan_reset_ext_products(self):
        """Testing the edit scan command with reset successfully."""
        scan_out = StringIO()
        url_get_scan = get_server_location() + SCAN_URI + '?name=scan1'
        url_patch = get_server_location() + SCAN_URI + '1/'
        scan_entry = {'id': 1, 'name': 'scan1', 'sources': ['source1']}
        updated_entry = {'id': 1, 'name': 'scan1', 'sources': ['source1'],
                         'options': {'enabled_extended_product_search':
                                     {'jboss_eap': False,
                                      'jboss_fuse': False,
                                      'jboss_brms': False}}}
        results = [scan_entry]
        scan_data = {'count': 1, 'results': results}
        with requests_mock.Mocker() as mocker:
            mocker.get(url_get_scan, status_code=200, json=scan_data)
            mocker.patch(url_patch, status_code=200, json=updated_entry)
            aec = ScanEditCommand(SUBPARSER)
            args = Namespace(name='scan1', sources=None,
                             max_concurrency=50,
                             disabled_optional_products=None,
                             enabled_ext_product_search=[],
                             ext_product_search_dirs=None)
            with redirect_stdout(scan_out):
                aec.main(args)
                self.assertEqual(scan_out.getvalue(),
                                 messages.SCAN_UPDATED % 'scan1' + '\n')

    # pylint: disable=invalid-name
    def test_edit_scan_reset_search_dirs(self):
        """Testing the edit scan command with reset successfully."""
        scan_out = StringIO()
        url_get_scan = get_server_location() + SCAN_URI + '?name=scan1'
        url_patch = get_server_location() + SCAN_URI + '1/'
        scan_entry = {'id': 1, 'name': 'scan1', 'sources': ['source1']}
        updated_entry = {'id': 1, 'name': 'scan1', 'sources': ['source1'],
                         'options': {'enabled_extended_product_search':
                                     {'jboss_eap': False,
                                      'jboss_fuse': False,
                                      'jboss_brms': False}}}
        results = [scan_entry]
        scan_data = {'count': 1, 'results': results}
        with requests_mock.Mocker() as mocker:
            mocker.get(url_get_scan, status_code=200, json=scan_data)
            mocker.patch(url_patch, status_code=200, json=updated_entry)
            aec = ScanEditCommand(SUBPARSER)
            args = Namespace(name='scan1', sources=None,
                             max_concurrency=50,
                             disabled_optional_products=None,
                             enabled_ext_product_search=None,
                             ext_product_search_dirs=[])
            with redirect_stdout(scan_out):
                aec.main(args)
                self.assertEqual(scan_out.getvalue(),
                                 messages.SCAN_UPDATED % 'scan1' + '\n')

    # pylint: disable=invalid-name
    def test_edit_scan_reset_dis_products(self):
        """Testing the edit scan command with reset successfully."""
        scan_out = StringIO()
        url_get_scan = get_server_location() + SCAN_URI + '?name=scan1'
        url_patch = get_server_location() + SCAN_URI + '1/'
        scan_entry = {'id': 1, 'name': 'scan1', 'sources': ['source1']}
        updated_entry = {'id': 1, 'name': 'scan1', 'sources': ['source1'],
                         'options': {'disabled_optional_products':
                                     {'jboss_eap': True,
                                      'jboss_fuse': True,
                                      'jboss_brms': True}}}
        results = [scan_entry]
        scan_data = {'count': 1, 'results': results}
        with requests_mock.Mocker() as mocker:
            mocker.get(url_get_scan, status_code=200, json=scan_data)
            mocker.patch(url_patch, status_code=200, json=updated_entry)
            aec = ScanEditCommand(SUBPARSER)
            args = Namespace(name='scan1', sources=None,
                             max_concurrency=50,
                             disabled_optional_products=[],
                             enabled_ext_product_search=None,
                             ext_product_search_dirs=None)
            with redirect_stdout(scan_out):
                aec.main(args)
                self.assertEqual(scan_out.getvalue(),
                                 messages.SCAN_UPDATED % 'scan1' + '\n')

    def test_edit_scan_no_val(self):
        """Testing the edit scan command with a scan that doesn't exist."""
        scan_out = StringIO()
        url_get_scan = get_server_location() + SCAN_URI + '?name=scan1'
        with requests_mock.Mocker() as mocker:
            mocker.get(url_get_scan, status_code=500, json=None)
            aec = ScanEditCommand(SUBPARSER)
            args = Namespace(name='scan1', sources=['source1'],
                             max_concurrency=50,
                             disabled_optional_products=None,
                             enabled_ext_product_search=None,
                             ext_product_search_dirs=None)
            with self.assertRaises(SystemExit):
                with redirect_stdout(scan_out):
                    aec.main(args)
                    self.assertEqual(scan_out.getvalue(),
                                     messages.SERVER_INTERNAL_ERROR)<|MERGE_RESOLUTION|>--- conflicted
+++ resolved
@@ -15,19 +15,15 @@
 from argparse import ArgumentParser, Namespace
 from io import StringIO
 
-<<<<<<< HEAD
-import requests_mock
-
-from qpc import messages  # noqa I100
-=======
 from qpc import messages
->>>>>>> 067e8a56
 from qpc.cli import CLI
 from qpc.scan import SCAN_URI
 from qpc.scan.edit import ScanEditCommand
 from qpc.source import SOURCE_URI
 from qpc.tests_utilities import DEFAULT_CONFIG, HushUpStderr, redirect_stdout
 from qpc.utils import get_server_location, write_server_config
+
+import requests_mock
 
 TMP_HOSTFILE = '/tmp/testhostsfile'
 PARSER = ArgumentParser()
