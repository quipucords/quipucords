#!/usr/bin/env python
#
# Copyright (c) 2017-2018 Red Hat, Inc.
#
# This software is licensed to you under the GNU General Public License,
# version 3 (GPLv3). There is NO WARRANTY for this software, express or
# implied, including the implied warranties of MERCHANTABILITY or FITNESS
# FOR A PARTICULAR PURPOSE. You should have received a copy of GPLv3
# along with this software; if not, see
# https://www.gnu.org/licenses/gpl-3.0.txt.
#
"""ScanListCommand is used to list system scans."""

from __future__ import print_function

import urllib.parse as urlparse

<<<<<<< HEAD
from requests import codes

from qpc import messages, scan # noqa I100
=======
from qpc import messages, scan
>>>>>>> 067e8a56
from qpc.clicommand import CliCommand
from qpc.request import GET
from qpc.translation import _
from qpc.utils import pretty_print


# pylint: disable=too-few-public-methods
class ScanListCommand(CliCommand):
    """Defines the list command.

    This command is for listing sources scans used to gather system facts.
    """

    SUBCOMMAND = scan.SUBCOMMAND
    ACTION = scan.LIST

    def __init__(self, subparsers):
        """Create command."""
        # pylint: disable=no-member
        CliCommand.__init__(self, self.SUBCOMMAND, self.ACTION,
                            subparsers.add_parser(self.ACTION), GET,
                            scan.SCAN_URI, [codes.ok])
        self.parser.add_argument('--type', dest='type',
                                 choices=[scan.SCAN_TYPE_CONNECT,
                                          scan.SCAN_TYPE_INSPECT],
                                 metavar='TYPE',
                                 help=_(messages.SCAN_TYPE_FILTER_HELP),
                                 required=False)
        self.req_params = {}

    def _build_req_params(self):
        """Add filter by scan_type/state query param."""
        if 'type' in self.args and self.args.type:
            self.req_params['scan_type'] = self.args.type

    def _handle_response_success(self):
        json_data = self.response.json()
        count = json_data.get('count', 0)
        results = json_data.get('results', [])
        if count == 0:
            print(_(messages.SCAN_LIST_NO_SCANS))
        else:
            data = pretty_print(results)
            print(data)

        if json_data.get('next'):
            next_link = json_data.get('next')
            params = urlparse.parse_qs(urlparse.urlparse(next_link).query)
            page = params.get('page', ['1'])[0]
            if self.req_params:
                self.req_params['page'] = page
            else:
                self.req_params = {'page': page}
            input(_(messages.NEXT_RESULTS))
            self._do_command()<|MERGE_RESOLUTION|>--- conflicted
+++ resolved
@@ -15,17 +15,13 @@
 
 import urllib.parse as urlparse
 
-<<<<<<< HEAD
-from requests import codes
-
-from qpc import messages, scan # noqa I100
-=======
 from qpc import messages, scan
->>>>>>> 067e8a56
 from qpc.clicommand import CliCommand
 from qpc.request import GET
 from qpc.translation import _
 from qpc.utils import pretty_print
+
+from requests import codes
 
 
 # pylint: disable=too-few-public-methods
