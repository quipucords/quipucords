--- conflicted
+++ resolved
@@ -16,15 +16,7 @@
 from argparse import ArgumentParser, Namespace
 from io import StringIO
 
-<<<<<<< HEAD
-import requests
-
-import requests_mock
-
-from qpc import messages  # noqa I100
-=======
 from qpc import messages
->>>>>>> 067e8a56
 from qpc.cli import CLI
 from qpc.cred import CREDENTIAL_URI
 from qpc.request import CONNECTION_ERROR_MSG, SSL_ERROR_MSG
@@ -34,6 +26,10 @@
 from qpc.utils import (get_server_location,
                        read_in_file,
                        write_server_config)
+
+import requests
+
+import requests_mock
 
 TMP_HOSTFILE = '/tmp/testhostsfile'
 PARSER = ArgumentParser()
