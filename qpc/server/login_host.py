--- conflicted
+++ resolved
@@ -15,17 +15,13 @@
 
 from getpass import getpass
 
-<<<<<<< HEAD
-from requests import codes
-
-from qpc import messages, server  # noqa I100
-=======
 from qpc import messages, server
->>>>>>> 067e8a56
 from qpc.clicommand import CliCommand
 from qpc.request import POST
 from qpc.translation import _
 from qpc.utils import delete_client_token, write_client_token
+
+from requests import codes
 
 
 # pylint: disable=too-few-public-methods
