--- conflicted
+++ resolved
@@ -15,18 +15,14 @@
 
 import urllib.parse as urlparse
 
-<<<<<<< HEAD
-from requests import codes
-
-import qpc.cred as credential  # noqa I100
-=======
 import qpc.cred as credential
->>>>>>> 067e8a56
 from qpc import messages
 from qpc.clicommand import CliCommand
 from qpc.request import GET
 from qpc.translation import _
 from qpc.utils import pretty_print
+
+from requests import codes
 
 
 # pylint: disable=too-few-public-methods
