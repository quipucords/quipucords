--- conflicted
+++ resolved
@@ -109,10 +109,8 @@
 # Migration
 migrations/
 
-<<<<<<< HEAD
 # From ide
 .idea/
-=======
+
 # Facts
 raw_facts/
->>>>>>> d09ff329
