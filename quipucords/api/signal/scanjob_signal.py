--- conflicted
+++ resolved
@@ -13,19 +13,11 @@
 
 import logging
 
-<<<<<<< HEAD
-import django.dispatch
-from django.utils.translation import ugettext as _
-
-from api import messages  # noqa I100
-
-=======
 from api import messages
 
 import django.dispatch
 from django.utils.translation import ugettext as _
 
->>>>>>> 067e8a56
 from scanner.job import ScanJobRunner
 from scanner.manager import SCAN_MANAGER
 
