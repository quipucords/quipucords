--- conflicted
+++ resolved
@@ -16,13 +16,9 @@
 import django.dispatch
 from django.utils.translation import ugettext as _
 
-<<<<<<< HEAD
-from scanner.job import ScanJobRunner
-=======
 from api import messages  # noqa I100
 
-from scanner import ScanJobRunner
->>>>>>> d4c0e113
+from scanner.job import ScanJobRunner
 from scanner.manager import SCAN_MANAGER
 
 # Get an instance of a logger
