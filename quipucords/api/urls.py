#
# Copyright (c) 2017-2018 Red Hat, Inc.
#
# This software is licensed to you under the GNU General Public License,
# version 3 (GPLv3). There is NO WARRANTY for this software, express or
# implied, including the implied warranties of MERCHANTABILITY or FITNESS
# FOR A PARTICULAR PURPOSE. You should have received a copy of GPLv3
# along with this software; if not, see
# https://www.gnu.org/licenses/gpl-3.0.txt.
#
"""Describes the urls and patterns for the API application."""

<<<<<<< HEAD
from django.urls import path

from rest_framework.routers import SimpleRouter

from rest_framework_expiring_authtoken import views

from api.views import (CredentialViewSet,  # noqa I100
=======
from api.views import (CredentialViewSet,
>>>>>>> 067e8a56
                       FactViewSet,
                       ScanJobViewSet,
                       ScanViewSet,
                       SourceViewSet,
                       UserViewSet,
                       deployments,
                       details,
                       jobs,
                       merge,
                       status)

<<<<<<< HEAD
=======
from django.urls import path

from rest_framework.routers import SimpleRouter

from rest_framework_expiring_authtoken import views

>>>>>>> 067e8a56
ROUTER = SimpleRouter()

ROUTER.register(r'credentials',
                CredentialViewSet,
                base_name='cred')
ROUTER.register(r'facts',
                FactViewSet,
                base_name='facts')
ROUTER.register(r'sources',
                SourceViewSet,
                base_name='source')
ROUTER.register(r'scans',
                ScanViewSet,
                base_name='scan')
ROUTER.register(r'jobs',
                ScanJobViewSet,
                base_name='scanjob')
ROUTER.register(r'users',
                UserViewSet,
                base_name='users')

# pylint: disable=invalid-name
urlpatterns = [
    path('reports/<int:pk>/details/', details),
    path('reports/<int:pk>/deployments/', deployments),
    path('reports/merge/', merge),
]

urlpatterns += [
    path('scans/<int:pk>/jobs/', jobs),
]

urlpatterns += [
    path('token/', views.obtain_expiring_auth_token)
]

urlpatterns += [
    path('status/', status, name='server-status'),
]

urlpatterns += ROUTER.urls<|MERGE_RESOLUTION|>--- conflicted
+++ resolved
@@ -10,17 +10,7 @@
 #
 """Describes the urls and patterns for the API application."""
 
-<<<<<<< HEAD
-from django.urls import path
-
-from rest_framework.routers import SimpleRouter
-
-from rest_framework_expiring_authtoken import views
-
-from api.views import (CredentialViewSet,  # noqa I100
-=======
 from api.views import (CredentialViewSet,
->>>>>>> 067e8a56
                        FactViewSet,
                        ScanJobViewSet,
                        ScanViewSet,
@@ -32,15 +22,12 @@
                        merge,
                        status)
 
-<<<<<<< HEAD
-=======
 from django.urls import path
 
 from rest_framework.routers import SimpleRouter
 
 from rest_framework_expiring_authtoken import views
 
->>>>>>> 067e8a56
 ROUTER = SimpleRouter()
 
 ROUTER.register(r'credentials',
