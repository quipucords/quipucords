--- conflicted
+++ resolved
@@ -14,8 +14,6 @@
 import logging
 import re
 
-<<<<<<< HEAD
-=======
 from api import messages
 from api.common.serializer import (CustomJSONField,
                                    NotEmptySerializer,
@@ -23,7 +21,6 @@
 from api.common.util import check_for_existing_name
 from api.models import Credential, Source, SourceOptions
 
->>>>>>> 067e8a56
 from django.db import transaction
 from django.utils.translation import ugettext as _
 
@@ -32,13 +29,6 @@
                                         NullBooleanField,
                                         PrimaryKeyRelatedField,
                                         ValidationError)
-
-from api import messages  # noqa I100
-from api.common.serializer import (CustomJSONField,
-                                   NotEmptySerializer,
-                                   ValidStringChoiceField)
-from api.common.util import check_for_existing_name
-from api.models import Credential, Source, SourceOptions
 
 
 class CredentialsField(PrimaryKeyRelatedField):
