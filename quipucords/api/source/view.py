#
# Copyright (c) 2017-2018 Red Hat, Inc.
#
# This software is licensed to you under the GNU General Public License,
# version 3 (GPLv3). There is NO WARRANTY for this software, express or
# implied, including the implied warranties of MERCHANTABILITY or FITNESS
# FOR A PARTICULAR PURPOSE. You should have received a copy of GPLv3
# along with this software; if not, see
# https://www.gnu.org/licenses/gpl-3.0.txt.
#
"""Describes the views associated with the API models."""

import os

<<<<<<< HEAD
=======
from api import messages
from api.common.util import (convert_to_boolean,
                             expand_scanjob_with_times,
                             is_boolean,
                             is_int)
from api.filters import ListFilter
from api.models import (Scan,
                        ScanJob,
                        ScanTask,
                        Source)
from api.serializers import SourceSerializer
from api.signal.scanjob_signal import start_scan
from api.source.util import expand_credential

>>>>>>> 067e8a56
from django.db import transaction
from django.http import Http404
from django.shortcuts import get_object_or_404
from django.utils.translation import ugettext as _

from django_filters.rest_framework import (CharFilter,
                                           DjangoFilterBackend,
                                           FilterSet)

from rest_framework import status
from rest_framework.authentication import SessionAuthentication
from rest_framework.filters import OrderingFilter
from rest_framework.permissions import IsAuthenticated
from rest_framework.response import Response
from rest_framework.serializers import ValidationError
from rest_framework.viewsets import ModelViewSet

from rest_framework_expiring_authtoken.authentication import \
    ExpiringTokenAuthentication

from api import messages  # noqa I100
from api.common.util import (convert_to_boolean,
                             expand_scanjob_with_times,
                             is_boolean,
                             is_int)
from api.filters import ListFilter
from api.models import (Scan,
                        ScanJob,
                        ScanTask,
                        Source)
from api.serializers import SourceSerializer
from api.signal.scanjob_signal import start_scan
from api.source.util import expand_credential


IDENTIFIER_KEY = 'id'
NAME_KEY = 'name'


def format_source(json_source):
    """Format source with credentials and most recent connection scan.

    :param json_source: JSON source data from serializer
    :returns: JSON data
    """
    expand_credential(json_source)
    conn_job_id = json_source.pop('most_recent_connect_scan', None)
    if conn_job_id:
        scan_job = ScanJob.objects.get(pk=conn_job_id)

        json_scan_job = expand_scanjob_with_times(scan_job, connect_only=True)
        source_id = json_source.get('id')
        task_for_source = scan_job.tasks.filter(source=source_id).first()

        if task_for_source is not None:
            if task_for_source.systems_count is not None:
                json_scan_job['source_systems_count'] = \
                    task_for_source.systems_count
            else:
                json_scan_job['source_systems_count'] = 0

            if task_for_source.systems_scanned is not None:
                json_scan_job['source_systems_scanned'] = \
                    task_for_source.systems_scanned
            else:
                json_scan_job['source_systems_scanned'] = 0

            if task_for_source.systems_failed is not None:
                json_scan_job['source_systems_failed'] = \
                    task_for_source.systems_failed
            else:
                json_scan_job['source_systems_failed'] = 0

            if task_for_source.systems_unreachable is not None:
                json_scan_job['source_systems_unreachable'] = \
                    task_for_source.systems_unreachable
            else:
                json_scan_job['source_systems_unreachable'] = 0

        json_source['connection'] = json_scan_job
    return json_source


class SourceFilter(FilterSet):
    """Filter for sources by name."""

    name = ListFilter(field_name='name')
    search_by_name = CharFilter(field_name='name',
                                lookup_expr='contains',
                                distinct=True)
    search_credentials_by_name = CharFilter(field_name='credentials__name',
                                            lookup_expr='contains',
                                            distinct=True)

    class Meta:
        """Metadata for filterset."""

        model = Source
        fields = ['name', 'source_type',
                  'search_by_name', 'search_credentials_by_name']


# pylint: disable=too-many-ancestors
class SourceViewSet(ModelViewSet):
    """A view set for Sources."""

    authentication_enabled = os.getenv('QPC_DISABLE_AUTHENTICATION') != 'True'
    if authentication_enabled:
        authentication_classes = (ExpiringTokenAuthentication,
                                  SessionAuthentication)
        permission_classes = (IsAuthenticated,)

    queryset = Source.objects.all()
    serializer_class = SourceSerializer
    filter_backends = (DjangoFilterBackend, OrderingFilter)
    filter_class = SourceFilter
    ordering_fields = ('name', 'source_type',
                       'most_recent_connect_scan__start_time')
    ordering = ('name',)

    # pylint: disable=unused-argument,arguments-differ
    def list(self, request):
        """List the sources."""
        # List objects
        result = []
        queryset = self.filter_queryset(self.get_queryset())

        page = self.paginate_queryset(queryset)
        if page is not None:
            serializer = self.get_serializer(page, many=True)
            for source in serializer.data:
                # Create expanded host cred JSON
                format_source(source)
                result.append(source)
            return self.get_paginated_response(serializer.data)

        for source in queryset:
            serializer = SourceSerializer(source)
            json_source = serializer.data

            # Create expanded host cred JSON
            format_source(json_source)

            result.append(json_source)
        return Response(result)

    # pylint: disable=unused-argument
    @transaction.atomic
    def create(self, request, *args, **kwargs):
        """Create a source."""
        response = super().create(request, args, kwargs)

        # Modify json for response
        json_source = response.data

        # check to see if a connection scan was requested
        # through query parameter
        scan = request.query_params.get('scan', False)
        # If the scan was requested, create a connection scan
        if scan:
            if is_boolean(scan):
                if convert_to_boolean(scan):
                    # Grab the source id
                    source_id = response.data['id']

                    # Create the scan job
                    scan_job = ScanJob(scan_type=ScanTask.SCAN_TYPE_CONNECT)
                    scan_job.save()

                    # Add the source
                    scan_job.sources.add(source_id)
                    scan_job.save()
                    json_source['most_recent_connect_scan'] = scan_job.id

                    # Start the scan
                    start_scan.send(sender=self.__class__, instance=scan_job)
            else:
                error = {
                    'scan': [_(messages.SOURCE_CONNECTION_SCAN)]
                }
                raise ValidationError(error)

        # format source after creating scan to populate connection
        format_source(json_source)

        return response

    def retrieve(self, request, pk=None):  # pylint: disable=unused-argument
        """Get a source."""
        if not pk or (pk and not is_int(pk)):
            error = {
                'id': [_(messages.COMMON_ID_INV)]
            }
            raise ValidationError(error)

        source = get_object_or_404(self.queryset, pk=pk)
        serializer = SourceSerializer(source)
        json_source = serializer.data

        # Create expanded host cred JSON
        format_source(json_source)

        return Response(json_source)

    # pylint: disable=unused-argument
    def update(self, request, *args, **kwargs):
        """Update a source."""
        # Note: This method's implementation is basically a straight copy of
        # rest_framework.mixins.UpdateModelMixin but modified to include the
        # call to format_source. We should probably refactor things here
        # to reduce duplication of code.
        source = self.get_object()
        serializer = self.get_serializer(source, data=request.data,
                                         partial=kwargs.get('partial', False))
        serializer.is_valid(raise_exception=True)
        self.perform_update(serializer)
        json_source = serializer.data

        # Create expanded host cred JSON
        format_source(json_source)

        return Response(json_source)

    @transaction.atomic
    def destroy(self, request, pk):  # pylint: disable=arguments-differ
        """Delete a cred."""
        try:
            source = Source.objects.get(pk=pk)
            scans = Scan.objects.filter(
                sources__pk=pk).values(IDENTIFIER_KEY, NAME_KEY)
            if scans:
                message = messages.SOURCE_DELETE_NOT_VALID_W_SCANS
                error = {'detail': message}
                slim_scans = []
                for scan in scans:
                    slim_scans.append(scan)
                error['scans'] = slim_scans
                raise ValidationError(error)
            source.delete()
            return Response(status=status.HTTP_204_NO_CONTENT)

        except Source.DoesNotExist:
            raise Http404<|MERGE_RESOLUTION|>--- conflicted
+++ resolved
@@ -12,8 +12,6 @@
 
 import os
 
-<<<<<<< HEAD
-=======
 from api import messages
 from api.common.util import (convert_to_boolean,
                              expand_scanjob_with_times,
@@ -28,7 +26,6 @@
 from api.signal.scanjob_signal import start_scan
 from api.source.util import expand_credential
 
->>>>>>> 067e8a56
 from django.db import transaction
 from django.http import Http404
 from django.shortcuts import get_object_or_404
@@ -48,20 +45,6 @@
 
 from rest_framework_expiring_authtoken.authentication import \
     ExpiringTokenAuthentication
-
-from api import messages  # noqa I100
-from api.common.util import (convert_to_boolean,
-                             expand_scanjob_with_times,
-                             is_boolean,
-                             is_int)
-from api.filters import ListFilter
-from api.models import (Scan,
-                        ScanJob,
-                        ScanTask,
-                        Source)
-from api.serializers import SourceSerializer
-from api.signal.scanjob_signal import start_scan
-from api.source.util import expand_credential
 
 
 IDENTIFIER_KEY = 'id'
