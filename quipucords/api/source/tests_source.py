#
# Copyright (c) 2017-2018 Red Hat, Inc.
#
# This software is licensed to you under the GNU General Public License,
# version 3 (GPLv3). There is NO WARRANTY for this software, express or
# implied, including the implied warranties of MERCHANTABILITY or FITNESS
# FOR A PARTICULAR PURPOSE. You should have received a copy of GPLv3
# along with this software; if not, see
# https://www.gnu.org/licenses/gpl-3.0.txt.
#
"""Test the API application."""

import json
from datetime import datetime
from unittest.mock import patch

<<<<<<< HEAD
from django.core import management
from django.test import TestCase
from django.urls import reverse

from rest_framework import status
from rest_framework.serializers import ValidationError

from api import messages  # noqa I100
=======
from api import messages
>>>>>>> 067e8a56
from api.models import (Credential,
                        Scan,
                        ScanTask,
                        Source)
from api.serializers import SourceSerializer
from api.source.view import format_source

<<<<<<< HEAD
=======
from django.core import management
from django.test import TestCase
from django.urls import reverse

from rest_framework import status
from rest_framework.serializers import ValidationError

>>>>>>> 067e8a56

from scanner.test_util import create_scan_job


def dummy_start():
    """Create a dummy method for testing."""
    pass


# pylint: disable=too-many-instance-attributes,invalid-name,R0904,C0302
class SourceTest(TestCase):
    """Test the basic Source infrastructure."""

    def setUp(self):
        """Create test case setup."""
        management.call_command('flush', '--no-input')
        self.net_cred = Credential.objects.create(
            name='net_cred1',
            cred_type=Credential.NETWORK_CRED_TYPE,
            username='username',
            password='password',
            become_password=None,
            ssh_keyfile=None)
        self.net_cred_for_upload = self.net_cred.id
        self.net_cred_for_response = {'id': self.net_cred.id,
                                      'name': self.net_cred.name}

        self.vc_cred = Credential.objects.create(
            name='vc_cred1',
            cred_type=Credential.VCENTER_CRED_TYPE,
            username='username',
            password='password',
            become_password=None,
            ssh_keyfile=None)
        self.vc_cred_for_upload = self.vc_cred.id
        self.vc_cred_for_response = {'id': self.vc_cred.id,
                                     'name': self.vc_cred.name}

        self.sat_cred = Credential.objects.create(
            name='sat_cred1',
            cred_type=Credential.SATELLITE_CRED_TYPE,
            username='username',
            password='password',
            become_password=None,
            ssh_keyfile=None)
        self.sat_cred_for_upload = self.sat_cred.id
        self.sat_cred_for_response = {'id': self.sat_cred.id,
                                      'name': self.sat_cred.name}

    def create(self, data):
        """Call the create endpoint."""
        url = reverse('source-list')
        return self.client.post(url,
                                json.dumps(data),
                                'application/json')

    def create_expect_400(self, data, expected_response=None):
        """We will do a lot of create tests that expect HTTP 400s."""
        response = self.create(data)
        self.assertEqual(response.status_code, status.HTTP_400_BAD_REQUEST)
        if expected_response:
            response_json = response.json()
            self.assertEqual(response_json, expected_response)

    def create_expect_201(self, data):
        """Create a source, return the response as a dict."""
        response = self.create(data)
        self.assertEqual(response.status_code, status.HTTP_201_CREATED)
        return response.json()

    # pylint: disable=unused-argument
    @patch('api.source.view.start_scan', side_effect=dummy_start)
    def create_with_query(self, query, data, start_scan):
        """Create a source with query param.

        :param query: The value of scan
        :param data: The payload of the source
        :return a dict containing the response
        """
        url = reverse('source-list')
        url += query
        return self.client.post(url,
                                json.dumps(data),
                                'application/json')

    # pylint: disable=no-value-for-parameter
    def create_expect_201_with_query(self, query, data):
        """Create a valid source with a scan parameter."""
        response = self.create_with_query(query, data)
        self.assertEqual(response.status_code, status.HTTP_201_CREATED)
        return response.json()

    # pylint: disable=no-value-for-parameter
    def create_expect_400_with_query(self,
                                     query,
                                     data,
                                     expected_response=None):
        """Create an expect HTTP 400."""
        response = self.create_with_query(query, data)
        self.assertEqual(response.status_code, status.HTTP_400_BAD_REQUEST)
        if expected_response:
            response_json = response.json()
            self.assertEqual(response_json, expected_response)

    #################################################
    # Function Tests
    #################################################
    def test_validate_opts(self):
        """Test the validate_opts function."""
        source_type = Source.SATELLITE_SOURCE_TYPE
        options = {'use_paramiko': True}
        with self.assertRaises(ValidationError):
            SourceSerializer.validate_opts(options, source_type)

        options = {}
        SourceSerializer.validate_opts(options, source_type)
        self.assertEqual(options['ssl_cert_verify'], True)

        source_type = Source.VCENTER_SOURCE_TYPE
        options = {'use_paramiko': True}
        with self.assertRaises(ValidationError):
            SourceSerializer.validate_opts(options, source_type)

        options = {}
        SourceSerializer.validate_opts(options, source_type)
        self.assertEqual(options['ssl_cert_verify'], True)

        source_type = Source.NETWORK_SOURCE_TYPE
        options = {'disable_ssl': True}
        with self.assertRaises(ValidationError):
            SourceSerializer.validate_opts(options, source_type)

    def test_format_source(self):
        """Test the format source method."""
        start = datetime.now()
        source = Source(
            name='source1',
            hosts=json.dumps(['1.2.3.4']),
            source_type='network',
            port=22)
        source.save()
        end = datetime.now()
        scan_job, scan_task = create_scan_job(source)
        scan_task.update_stats(
            '', sys_count=10, sys_scanned=9, sys_failed=1, sys_unreachable=0)
        scan_job.start_time = start
        scan_job.end_time = end
        scan_job.status = ScanTask.COMPLETED
        scan_job.save()
        source.most_recent_connect_scan = scan_job
        source.save()

        serializer = SourceSerializer(source)
        json_source = serializer.data
        out = format_source(json_source)

        # pylint: disable=line-too-long
<<<<<<< HEAD
        expected = {'id': 1, 'name': 'source1', 'source_type': 'network', 'port': 22, 'hosts': ['1.2.3.4'], 'connection': {'id': 1, 'start_time': start, 'end_time': end, 'systems_count': 10, 'systems_scanned': 9, 'systems_failed': 1, 'systems_unreachable': 0, 'system_fingerprint_count': 0, 'status_details': {'job_status_message': 'Job is pending.'}, 'status': 'completed', 'source_systems_count': 10, 'source_systems_scanned': 9, 'source_systems_failed': 1, 'source_systems_unreachable': 0}} # noqa
=======
        expected = {'id': 1, 'name': 'source1', 'source_type': 'network', 'port': 22, 'hosts': ['1.2.3.4'], 'connection': {'id': 1, 'start_time': start, 'end_time': end, 'systems_count': 10, 'systems_scanned': 9, 'systems_failed': 1, 'systems_unreachable': 0, 'system_fingerprint_count': 0, 'status_details': {'job_status_message': 'Job is pending.'}, 'status': 'completed', 'source_systems_count': 10, 'source_systems_scanned': 9, 'source_systems_failed': 1, 'source_systems_unreachable': 0}}  # noqa
>>>>>>> 067e8a56
        self.assertEqual(out, expected)

    #################################################
    # Network Tests
    #################################################

    # Note: hosts and exclude hosts lists use the same method to validate, so
    # invalid exclude host testing has not been included.

    def test_source_create_with_false_scan(self):
        """Test creating a source with a valid scan query param of False."""
        query = '?scan=False'
        data = {'name': 'source1',
                'source_type': Source.NETWORK_SOURCE_TYPE,
                'hosts': ['1.2.3.4'],
                'port': '22',
                'credentials': [self.net_cred_for_upload]}
        response = self.create_expect_201_with_query(query, data)
        self.assertIn('id', response)

    def test_source_create_with_true_scan(self):
        """Test creating source with valid scan query param of True."""
        query = '?scan=True'
        data = {'name': 'source1',
                'source_type': Source.NETWORK_SOURCE_TYPE,
                'hosts': ['1.2.3.4'],
                'port': '22',
                'credentials': [self.net_cred_for_upload]}
        self.create_expect_201_with_query(query, data)

    def test_source_create_with_invalid_scan(self):
        """Test the source create method with invalid query param."""
        query = '?scan=Foo'
        data = {'name': 'source1',
                'source_type': Source.NETWORK_SOURCE_TYPE,
                'hosts': ['1.2.3.4'],
                'port': '22',
                'credentials': [self.net_cred_for_upload]}
        self.create_expect_400_with_query(query, data)

    def test_successful_net_create(self):
        """A valid create request should succeed."""
        data = {'name': 'source1',
                'source_type': Source.NETWORK_SOURCE_TYPE,
                'hosts': ['1.2.3.4'],
                'port': '22',
                'credentials': [self.net_cred_for_upload]}
        response = self.create_expect_201(data)
        self.assertIn('id', response)

    def test_successful_net_create_no_port(self):
        """A valid create request should succeed without port."""
        data = {'name': 'source1',
                'source_type': Source.NETWORK_SOURCE_TYPE,
                'hosts': ['1.2.3.4'],
                'credentials': [self.net_cred_for_upload]}
        response = self.create_expect_201(data)
        self.assertIn('id', response)

    def test_double_create(self):
        """A duplicate create should fail."""
        data = {'name': 'source1',
                'source_type': Source.NETWORK_SOURCE_TYPE,
                'hosts': ['1.2.3.4'],
                'port': '22',
                'credentials': [self.net_cred_for_upload]}
        response = self.create_expect_201(data)
        self.assertIn('id', response)
        self.create_expect_400(data)

    def test_create_multiple_hosts(self):
        """A valid create request with two hosts."""
        data = {'name': 'source1',
                'source_type': Source.NETWORK_SOURCE_TYPE,
                'hosts': ['1.2.3.4', '1.2.3.5'],
                'port': '22',
                'credentials': [self.net_cred_for_upload]}
        self.create_expect_201(data)

    def test_create_no_name(self):
        """A create request must have a name."""
        self.create_expect_400(
            {'hosts': '1.2.3.4',
             'source_type': Source.NETWORK_SOURCE_TYPE,
             'port': '22',
             'credentials': [self.net_cred_for_upload]})

    def test_create_invalid_name(self):
        """A create request must have a string name."""
        self.create_expect_400(
            {'name': 1,
             'hosts': '1.2.3.4',
             'source_type': Source.NETWORK_SOURCE_TYPE,
             'port': '22',
             'credentials': [self.net_cred_for_upload]})

    def test_create_unprintable_name(self):
        """The Source name must be printable."""
        self.create_expect_400(
            {'name': '\r\n',
             'source_type': Source.NETWORK_SOURCE_TYPE,
             'hosts': '1.2.3.4',
             'port': '22',
             'credentials': [self.net_cred_for_upload]})

    def test_create_no_host(self):
        """A Source needs a host."""
        self.create_expect_400(
            {'name': 'source1',
             'source_type': Source.NETWORK_SOURCE_TYPE,
             'port': '22',
             'credentials': [self.net_cred_for_upload]})

    def test_create_empty_host(self):
        """An empty string is not a host identifier."""
        self.create_expect_400(
            {'name': 'source1',
             'source_type': Source.NETWORK_SOURCE_TYPE,
             'hosts': [],
             'port': '22',
             'credentials': [self.net_cred_for_upload]})

    def test_create_hosts_not_array(self):
        """Test error when hosts is not an array."""
        self.create_expect_400(
            {'name': 'source1',
             'source_type': Source.NETWORK_SOURCE_TYPE,
             'hosts': {
                 '1.2.3.4': '1.2.3.4'
             },
             'port': '22',
             'credentials': [self.net_cred_for_upload]})

    def test_create_hosts_not_array_of_strings(self):
        """Test error when hosts is not an array of strings."""
        self.create_expect_400(
            {'name': 'source1',
             'source_type': Source.NETWORK_SOURCE_TYPE,
             'hosts': [
                 1, 2, 3, 4
             ],
             'port': '22',
             'credentials': [self.net_cred_for_upload]})

    def test_create_long_name(self):
        """An long source name."""
        self.create_expect_400(
            {'name': 'A' * 100,
             'source_type': Source.NETWORK_SOURCE_TYPE,
             'hosts': ['1.2.3.4'],
             'port': '22',
             'credentials': [self.net_cred_for_upload]})

    def test_create_negative_port(self):
        """An long source name."""
        self.create_expect_400(
            {'name': 'source1',
             'source_type': Source.NETWORK_SOURCE_TYPE,
             'hosts': ['1.2.3.4'],
             'port': -1,
             'credentials': [self.net_cred_for_upload]})

    def test_create_empty_ip(self):
        """An empty string passed with valid ips."""
        self.create_expect_201(
            {'name': 'source1',
             'source_type': Source.NETWORK_SOURCE_TYPE,
             'hosts': ['10.10.181.9',
                       ''],
             'port': '22',
             'credentials': [self.net_cred_for_upload]})

    def test_create_valid_hosts(self):
        """Test valid host patterns."""
        self.create_expect_201(
            {'name': 'source1',
             'source_type': Source.NETWORK_SOURCE_TYPE,
             'hosts': ['10.10.181.9',
                       '10.10.181.9/16',
                       '10.10.128.[1:25]',
                       '10.10.[1:20].25',
                       '10.10.[1:20].[1:25]',
                       'localhost',
                       'mycentos.com',
                       'my-rhel[a:d].company.com',
                       'my-rhel[120:400].company.com'],
             'port': '22',
             'credentials': [self.net_cred_for_upload]})

    def test_create_valid_exclude_hosts(self):
        """Test valid exclude host patterns."""
        self.create_expect_201(
            {'name': 'source1',
             'source_type': Source.NETWORK_SOURCE_TYPE,
             'hosts': ['10.10.181.8',
                       '10.10.181.9',
                       '10.10.181.9/16',
                       '10.10.128.[1:25]',
                       '10.10.[1:20].25',
                       '10.10.[1:20].[1:25]'],
             'exclude_hosts': ['10.10.191.9',
                               '10.10.181.9/16',
                               '10.10.128.[1:25]',
                               '10.10.[1:20].25',
                               '10.10.[1:20].[1:25]'],
             'port': '22',
             'credentials': [self.net_cred_for_upload]})

    def test_create_invalid_hosts(self):
        """Test invalid host patterns."""
        hosts = ['192.1..2',
                 '192.01.5.10',
                 '192.1.5.1/',
                 '192.01.5.[1:10]/10',
                 '192.3-32.56.100-254',
                 '192.3.6-56.254',
                 '192.3.56.0-254',
                 '192.3.4.455',
                 '192.3.4.455/16',
                 '10.10.[181.9',
                 '10.10.128.[a:25]',
                 '10.10.[1-20].25',
                 '1.1.1.1/33',
                 'my_rhel[a:d].company.com',
                 'my-rhel[a:400].company.com']

        response = self.create(
            {'name': 'source1',
             'source_type': Source.NETWORK_SOURCE_TYPE,
             'hosts': hosts,
             'port': '22',
             'credentials': [self.net_cred_for_upload]})
        self.assertEqual(response.status_code, 400)
        self.assertEqual(len(response.data['hosts']), len(hosts))

    def test_create_bad_host_pattern(self):
        """Test a invalid host pattern."""
        hosts = ['10.1.1.1-10.1.1.254']

        response = self.create(
            {'name': 'source1',
             'source_type': Source.NETWORK_SOURCE_TYPE,
             'hosts': hosts,
             'port': '22',
             'credentials': [self.net_cred_for_upload]})
        self.assertEqual(response.status_code, 400)
        self.assertEqual(len(response.data['hosts']), len(hosts))

    def test_create_bad_port(self):
        """-1 is not a valid ssh port."""
        self.create_expect_400(
            {'name': 'source1',
             'source_type': Source.NETWORK_SOURCE_TYPE,
             'hosts': ['1.2.3.4'],
             'port': '-1',
             'credentials': [self.net_cred_for_upload]})

    def test_create_no_credentials(self):
        """A Source needs credentials."""
        self.create_expect_400(
            {'name': 'source1',
             'source_type': Source.NETWORK_SOURCE_TYPE,
             'hosts': ['1.2.3.4'],
             'port': '22'})

    def test_create_empty_credentials(self):
        """The empty string is not a valid credential list."""
        self.create_expect_400(
            {'name': 'source1',
             'source_type': Source.NETWORK_SOURCE_TYPE,
             'hosts': ['1.2.3.4'],
             'port': '22',
             'credentials': []})

    def test_create_credential_does_not_exist(self):
        """A random int is not a valid credential id."""
        self.create_expect_400(
            {'name': 'source1',
             'source_type': Source.NETWORK_SOURCE_TYPE,
             'hosts': ['1.2.3.4'],
             'port': '22',
             'credentials': [42]})

    def test_create_credential_not_valid_id(self):
        """A random int is not a valid credential id."""
        self.create_expect_400(
            {'name': 'source1',
             'source_type': Source.NETWORK_SOURCE_TYPE,
             'hosts': ['1.2.3.4'],
             'port': '22',
             'credentials': ['hi']})

    def test_create_invalid_cred_type(self):
        """A source type and credential type must be the same."""
        self.create_expect_400(
            {'name': 'source1',
             'source_type': Source.NETWORK_SOURCE_TYPE,
             'hosts': ['1.2.3.4'],
             'port': '22',
             'credentials': [self.vc_cred_for_upload]})

    def test_create_with_options_not_allowed_network_type(self):
        """Test network type doesn't allow ssl options."""
        data = {'name': 'source1',
                'source_type': Source.NETWORK_SOURCE_TYPE,
                'hosts': ['1.2.3.4'],
                'port': '22',
                'credentials': [self.vc_cred_for_upload],
                'options': {'ssl_cert_verify': False}}
        self.create_expect_400(data)

    def test_list(self):
        """List all Source objects."""
        data = {'name': 'source',
                'source_type': Source.NETWORK_SOURCE_TYPE,
                'port': '22',
                'hosts': ['1.2.3.4'],
                'credentials': [self.net_cred_for_upload]}
        for i in range(3):
            this_data = data.copy()
            this_data['name'] = 'source' + str(i)
            self.create_expect_201(this_data)

        url = reverse('source-list')
        response = self.client.get(url)
        self.assertEqual(response.status_code, status.HTTP_200_OK)

        content = response.json()
        results1 = [{'id': 1, 'name': 'source0',
                     'source_type': Source.NETWORK_SOURCE_TYPE,
                     'port': 22,
                     'hosts': ['1.2.3.4'], 'credentials':
                     [self.net_cred_for_response]},
                    {'id': 2, 'name': 'source1',
                     'source_type': Source.NETWORK_SOURCE_TYPE,
                     'port': 22,
                     'hosts': ['1.2.3.4'], 'credentials':
                     [self.net_cred_for_response]},
                    {'id': 3, 'name': 'source2',
                     'source_type': Source.NETWORK_SOURCE_TYPE,
                     'port': 22,
                     'hosts': ['1.2.3.4'], 'credentials':
                     [self.net_cred_for_response]}]
        expected = {'count': 3,
                    'next': None,
                    'previous': None,
                    'results': results1}
        self.assertEqual(content, expected)

    def test_filter_by_type_list(self):
        """List all Source objects filtered by type."""
        data = {'name': 'nsource',
                'source_type': Source.NETWORK_SOURCE_TYPE,
                'port': '22',
                'credentials': [self.net_cred_for_upload],
                'hosts': ['1.2.3.4']}
        for i in range(1, 3):
            this_data = data.copy()
            this_data['name'] = 'nsource' + str(i)
            self.create_expect_201(this_data)

        data = {'name': 'vsource',
                'source_type': Source.VCENTER_SOURCE_TYPE,
                'credentials': [self.vc_cred_for_upload],
                'hosts': ['1.2.3.4']}

        for i in range(3, 5):
            this_data = data.copy()
            this_data['name'] = 'vsource' + str(i)
            self.create_expect_201(this_data)

        url = reverse('source-list')
        response = self.client.get(
            url, {'source_type': Source.VCENTER_SOURCE_TYPE})
        self.assertEqual(response.status_code, status.HTTP_200_OK)

        content = response.json()
        results1 = [{
            'id': 3,
            'name': 'vsource3',
            'source_type': 'vcenter',
            'port': 443,
            'hosts': ['1.2.3.4'],
            'options': {
                'ssl_cert_verify': True,
            },
            'credentials': [{
                'id': 2,
                'name': 'vc_cred1'
            }]
        }, {
            'id': 4,
            'name': 'vsource4',
            'source_type': 'vcenter',
            'port': 443,
            'hosts': ['1.2.3.4'],
            'options': {
                'ssl_cert_verify': True,
            },
            'credentials': [{
                'id': 2,
                'name': 'vc_cred1'
            }]
        }]
        expected = {'count': 2,
                    'next': None,
                    'previous': None,
                    'results': results1}
        self.assertEqual(content, expected)

    def test_retrieve(self):
        """Get details on a specific Source by primary key."""
        initial = self.create_expect_201({
            'name': 'source1',
            'source_type': Source.NETWORK_SOURCE_TYPE,
            'hosts': ['1.2.3.4'],
            'exclude_hosts': ['1.2.3.4'],
            'port': '22',
            'credentials': [self.net_cred_for_upload]})

        url = reverse('source-detail', args=(initial['id'],))
        response = self.client.get(url)
        self.assertEqual(response.status_code, status.HTTP_200_OK)
        response_json = response.json()
        self.assertIn('credentials', response_json)
        creds = response_json['credentials']

        self.assertEqual(creds, [self.net_cred_for_response])
        self.assertIn('hosts', response_json)
        self.assertEqual(response_json['hosts'][0], '1.2.3.4')
        self.assertEqual(response_json['exclude_hosts'][0], '1.2.3.4')

    def test_retrieve_bad_id(self):
        """Get details on a specific Source by bad primary key."""
        url = reverse('source-detail', args=('string',))
        response = self.client.get(url, format='json')
        self.assertEqual(response.status_code,
                         status.HTTP_400_BAD_REQUEST)

    # We don't have to test that update validates fields correctly
    # because the validation code is shared between create and update.
    def test_update(self):
        """Completely update a Source."""
        initial = self.create_expect_201({
            'name': 'source2',
            'source_type': Source.NETWORK_SOURCE_TYPE,
            'hosts': ['1.2.3.4'],
            'port': '22',
            'credentials': [self.net_cred_for_upload]})

        data = {'name': 'source2',
                'hosts': ['1.2.3.5'],
                'port': 23,
                'credentials': [self.net_cred.id]}
        url = reverse('source-detail', args=(initial['id'],))
        response = self.client.put(url,
                                   json.dumps(data),
                                   content_type='application/json',
                                   format='json')
        self.assertEqual(response.status_code, status.HTTP_200_OK)

        expected = {'name': 'source2',
                    'source_type': Source.NETWORK_SOURCE_TYPE,
                    'hosts': ['1.2.3.5'],
                    'port': 23,
                    'credentials': [self.net_cred_for_response]}
        # data should be a strict subset of the response, because the
        # response adds an id field.
        for key, value in expected.items():  # pylint: disable=unused-variable
            self.assertEqual(expected[key], response.json()[key])

    def test_update_collide(self):
        """Fail update due to name conflict."""
        self.create_expect_201({
            'name': 'source2-double',
            'source_type': Source.NETWORK_SOURCE_TYPE,
            'hosts': ['1.2.3.4'],
            'port': '22',
            'credentials': [self.net_cred_for_upload]})

        initial = self.create_expect_201({
            'name': 'source2',
            'source_type': Source.NETWORK_SOURCE_TYPE,
            'hosts': ['1.2.3.4'],
            'port': '22',
            'credentials': [self.net_cred_for_upload]})

        data = {'name': 'source2-double',
                'hosts': ['1.2.3.5'],
                'port': 23,
                'credentials': [self.net_cred.id]}
        url = reverse('source-detail', args=(initial['id'],))
        response = self.client.put(url,
                                   json.dumps(data),
                                   content_type='application/json',
                                   format='json')
        self.assertEqual(response.status_code, status.HTTP_400_BAD_REQUEST)

    def test_partial_update_missing_hosts(self):
        """Partial update should succeed with missing hosts."""
        initial = self.create_expect_201({
            'name': 'source',
            'source_type': Source.NETWORK_SOURCE_TYPE,
            'hosts': ['1.2.3.4'],
            'port': '22',
            'credentials': [self.net_cred_for_upload]})

        data = {'name': 'source',
                'port': 22,
                'credentials': [self.net_cred_for_upload]}
        url = reverse('source-detail', args=(initial['id'],))
        response = self.client.patch(url,
                                     json.dumps(data),
                                     content_type='application/json',
                                     format='json')
        self.assertEqual(response.status_code, status.HTTP_200_OK)

    def test_partial_update_network_ssl_options_not_allowed(self):
        """Partial update should succeed with missing hosts."""
        initial = self.create_expect_201({
            'name': 'source',
            'source_type': Source.NETWORK_SOURCE_TYPE,
            'hosts': ['1.2.3.4'],
            'port': '22',
            'credentials': [self.net_cred_for_upload]})

        data = {'name': 'source',
                'port': 22,
                'credentials': [self.net_cred_for_upload],
                'options': {'ssl_cert_verify': False}}
        url = reverse('source-detail', args=(initial['id'],))
        response = self.client.patch(url,
                                     json.dumps(data),
                                     content_type='application/json',
                                     format='json')
        self.assertEqual(response.status_code, status.HTTP_400_BAD_REQUEST)

    def test_partial_update_no_hosts_retains_initial_host(self):
        """Partial update should keep initial host if no host provided."""
        initial = self.create_expect_201({
            'name': 'source',
            'source_type': Source.NETWORK_SOURCE_TYPE,
            'hosts': ['1.2.3.4'],
            'port': '22',
            'credentials': [self.net_cred_for_upload]})

        data = {'name': 'source',
                'port': 22,
                'credentials': [self.net_cred_for_upload]}
        url = reverse('source-detail', args=(initial['id'],))
        response = self.client.patch(url,
                                     json.dumps(data),
                                     content_type='application/json',
                                     format='json')
        expected = ['1.2.3.4']
        self.assertEqual(response.data['hosts'], expected)

    def test_partial_update_empty_hosts(self):
        """Partial update should succeed with missing hosts."""
        initial = self.create_expect_201({
            'name': 'source',
            'source_type': Source.NETWORK_SOURCE_TYPE,
            'hosts': ['1.2.3.4'],
            'port': '22',
            'credentials': [self.net_cred_for_upload]})

        data = {'name': 'source',
                'port': 22,
                'hosts': [],
                'credentials': [self.net_cred_for_upload]}
        url = reverse('source-detail', args=(initial['id'],))
        response = self.client.patch(url,
                                     json.dumps(data),
                                     content_type='application/json',
                                     format='json')
        self.assertEqual(response.status_code, status.HTTP_400_BAD_REQUEST)

    def test_update_missing_hosts(self):
        """Fail update due to missing host array."""
        initial = self.create_expect_201({
            'name': 'source',
            'source_type': Source.NETWORK_SOURCE_TYPE,
            'hosts': ['1.2.3.4'],
            'port': '22',
            'credentials': [self.net_cred_for_upload]})

        data = {'name': 'source',
                'port': 22,
                'credentials': [self.net_cred_for_upload]}
        url = reverse('source-detail', args=(initial['id'],))
        response = self.client.put(url,
                                   json.dumps(data),
                                   content_type='application/json',
                                   format='json')
        self.assertEqual(response.status_code, status.HTTP_400_BAD_REQUEST)

    def test_update_empty_hosts(self):
        """Fail update due to empty host array."""
        initial = self.create_expect_201({
            'name': 'source',
            'source_type': Source.NETWORK_SOURCE_TYPE,
            'hosts': ['1.2.3.4'],
            'port': '22',
            'credentials': [self.net_cred_for_upload]})

        data = {'name': 'source',
                'hosts': [],
                'port': 22,
                'credentials': [self.net_cred_for_upload]}
        url = reverse('source-detail', args=(initial['id'],))
        response = self.client.put(url,
                                   json.dumps(data),
                                   content_type='application/json',
                                   format='json')
        self.assertEqual(response.status_code, status.HTTP_400_BAD_REQUEST)
        json_rsp = response.json()
        self.assertEqual(json_rsp['hosts'][0],
                         messages.SOURCE_HOSTS_CANNOT_BE_EMPTY)

    def test_update_type_passed(self):
        """Fail update due to type passed."""
        initial = self.create_expect_201({
            'name': 'source2',
            'source_type': Source.NETWORK_SOURCE_TYPE,
            'hosts': ['1.2.3.4'],
            'port': '22',
            'credentials': [self.net_cred_for_upload]})

        data = {'name': 'source3',
                'source_type': Source.NETWORK_SOURCE_TYPE,
                'hosts': ['1.2.3.5'],
                'port': 23,
                'credentials': [self.net_cred.id]}
        url = reverse('source-detail', args=(initial['id'],))
        response = self.client.put(url,
                                   json.dumps(data),
                                   content_type='application/json',
                                   format='json')
        self.assertEqual(response.status_code, status.HTTP_400_BAD_REQUEST)

    def test_update_bad_cred_type(self):
        """Fail update due to bad cred type."""
        initial = self.create_expect_201({
            'name': 'source2',
            'source_type': Source.NETWORK_SOURCE_TYPE,
            'hosts': ['1.2.3.4'],
            'port': '22',
            'credentials': [self.net_cred_for_upload]})

        data = {'name': 'source3',
                'source_type': Source.NETWORK_SOURCE_TYPE,
                'hosts': ['1.2.3.5'],
                'port': 23,
                'credentials': [self.vc_cred.id]}
        url = reverse('source-detail', args=(initial['id'],))
        response = self.client.put(url,
                                   json.dumps(data),
                                   content_type='application/json',
                                   format='json')
        self.assertEqual(response.status_code, status.HTTP_400_BAD_REQUEST)

    def test_partial_update(self):
        """Partially update a Source."""
        initial = self.create_expect_201({
            'name': 'source3',
            'source_type': Source.NETWORK_SOURCE_TYPE,
            'hosts': ['1.2.3.4'],
            'port': '22',
            'credentials': [self.net_cred_for_upload]})

        data = {'name': 'source3-new',
                'hosts': ['1.2.3.5']}
        url = reverse('source-detail', args=(initial['id'],))
        response = self.client.patch(url,
                                     json.dumps(data),
                                     content_type='application/json',
                                     format='json')
        self.assertEqual(response.status_code, status.HTTP_200_OK)
        self.assertEqual(response.json()['name'], 'source3-new')
        self.assertEqual(response.json()['hosts'], ['1.2.3.5'])

    def test_delete(self):
        """Delete a Source."""
        data = {'name': 'source3',
                'source_type': Source.NETWORK_SOURCE_TYPE,
                'hosts': ['1.2.3.4'],
                'port': '22',
                'credentials': [self.net_cred_for_upload]}
        response = self.create_expect_201(data)

        url = reverse('source-detail', args=(response['id'],))
        response = self.client.delete(url, format='json')
        self.assertEqual(response.status_code, status.HTTP_204_NO_CONTENT)

    def test_delete_with_scans(self):
        """Delete a Source used by a scan."""
        cred = Credential(name='cred2', username='user2',
                          password='pass2')
        cred.save()
        source = Source(name='cred_source',
                        source_type=Source.NETWORK_SOURCE_TYPE,
                        hosts=['1.2.3.4'])
        source.save()
        source.credentials.add(cred)
        source.save()

        scan = Scan(name='test_scan',
                    scan_type=ScanTask.SCAN_TYPE_CONNECT)
        scan.save()
        scan.sources.add(source)

        url = reverse('source-detail', args=(source.id,))
        response = self.client.delete(url, format='json')
        self.assertEqual(response.status_code, status.HTTP_400_BAD_REQUEST)
        response_json = response.json()
        self.assertEqual(
            response_json['detail'],
            messages.SOURCE_DELETE_NOT_VALID_W_SCANS)
        self.assertEqual(response_json['scans'][0]['name'], 'test_scan')

    #################################################
    # VCenter Tests
    #################################################
    def test_successful_vc_create(self):
        """A valid create request should succeed."""
        data = {'name': 'source1',
                'source_type': Source.VCENTER_SOURCE_TYPE,
                'hosts': ['1.2.3.4'],
                'credentials': [self.vc_cred_for_upload]}
        response = self.create_expect_201(data)
        self.assertIn('id', response)

    def test_create_too_many_creds(self):
        """A vcenter source and have one credential."""
        self.create_expect_400(
            {'name': 'source1',
             'source_type': Source.VCENTER_SOURCE_TYPE,
             'hosts': ['1.2.3.4'],
             'credentials': [self.vc_cred_for_upload,
                             self.net_cred_for_upload]})

    def test_create_req_host(self):
        """A vcenter source must have a host."""
        self.create_expect_400(
            {'name': 'source1',
             'source_type': Source.VCENTER_SOURCE_TYPE,
             'credentials': [self.vc_cred_for_upload]})

    def test_create_empty_hosts(self):
        """A vcenter source not have empty hosts."""
        self.create_expect_400(
            {'name': 'source1',
             'source_type': Source.VCENTER_SOURCE_TYPE,
             'hosts': [],
             'credentials': [self.vc_cred_for_upload]})

    def test_create_vc_with_hosts(self):
        """A vcenter source must not have multiple hosts."""
        self.create_expect_400(
            {'name': 'source1',
             'source_type': Source.VCENTER_SOURCE_TYPE,
             'hosts': ['1.2.3.4', '1.2.3.5'],
             'credentials': [self.vc_cred_for_upload]})

    def test_create_vc_with_excluded_hosts(self):
        """A vcenter source must not have any excluded hosts."""
        self.create_expect_400(
            {'name': 'source1',
             'source_type': Source.VCENTER_SOURCE_TYPE,
             'hosts': ['1.2.3.4'],
             'exclude_hosts': ['1.2.3.4'],
             'credentials': [self.vc_cred_for_upload]})

    def test_create_vc_with_host_range(self):
        """A vcenter source must not have multiple hosts."""
        self.create_expect_400(
            {'name': 'source1',
             'source_type': Source.VCENTER_SOURCE_TYPE,
             'hosts': ['1.2.3.4/5'],
             'credentials': [self.vc_cred_for_upload]})

    def test_update_vc_greenpath(self):
        """VC - Success full update."""
        initial = self.create_expect_201({
            'name': 'source',
            'source_type': Source.VCENTER_SOURCE_TYPE,
            'hosts': ['1.2.3.4'],
            'port': '22',
            'credentials': [self.vc_cred_for_upload]})

        data = {'name': 'source',
                'hosts': ['1.2.3.4'],
                'port': 22,
                'credentials': [self.vc_cred_for_upload]}
        url = reverse('source-detail', args=(initial['id'],))
        response = self.client.put(url,
                                   json.dumps(data),
                                   content_type='application/json',
                                   format='json')
        self.assertEqual(response.status_code, status.HTTP_200_OK)

    def test_update_vc_more_than_one_host(self):
        """VC - Fail more than one host."""
        initial = self.create_expect_201({
            'name': 'source',
            'source_type': Source.VCENTER_SOURCE_TYPE,
            'hosts': ['1.2.3.4'],
            'port': '22',
            'credentials': [self.vc_cred_for_upload]})

        data = {'name': 'source',
                'hosts': ['1.2.3.4', '2.3.4.5'],
                'port': 22,
                'credentials': [self.vc_cred_for_upload]}
        url = reverse('source-detail', args=(initial['id'],))
        response = self.client.put(url,
                                   json.dumps(data),
                                   content_type='application/json',
                                   format='json')
        self.assertEqual(response.status_code, status.HTTP_400_BAD_REQUEST)

    def test_update_vc_with_exclude_host(self):
        """VC - Fail when excluded hosts are provided."""
        initial = self.create_expect_201({
            'name': 'source',
            'source_type': Source.VCENTER_SOURCE_TYPE,
            'hosts': ['1.2.3.4'],
            'port': '22',
            'credentials': [self.vc_cred_for_upload]})

        data = {'name': 'source',
                'hosts': ['1.2.3.4'],
                'exclude_hosts': ['1.2.3.4'],
                'port': 22,
                'credentials': [self.vc_cred_for_upload]}
        url = reverse('source-detail', args=(initial['id'],))
        response = self.client.put(url,
                                   json.dumps(data),
                                   content_type='application/json',
                                   format='json')
        self.assertEqual(response.status_code, status.HTTP_400_BAD_REQUEST)

    def test_update_vc_more_than_one_cred(self):
        """VC - Fail more than one cred."""
        initial = self.create_expect_201({
            'name': 'source',
            'source_type': Source.VCENTER_SOURCE_TYPE,
            'hosts': ['1.2.3.4'],
            'port': '22',
            'credentials': [self.vc_cred_for_upload]})

        data = {'name': 'source',
                'hosts': ['1.2.3.4'],
                'port': 22,
                'credentials': [self.vc_cred_for_upload,
                                self.vc_cred_for_upload]}
        url = reverse('source-detail', args=(initial['id'],))
        response = self.client.put(url,
                                   json.dumps(data),
                                   content_type='application/json',
                                   format='json')
        self.assertEqual(response.status_code, status.HTTP_400_BAD_REQUEST)

    def test_update_vc_range_hosts(self):
        """Fail update due to empty host array."""
        initial = self.create_expect_201({
            'name': 'source',
            'source_type': Source.VCENTER_SOURCE_TYPE,
            'hosts': ['1.2.3.4'],
            'port': '22',
            'credentials': [self.vc_cred_for_upload]})

        data = {'name': 'source',
                'hosts': ['1.2.3.4/5'],
                'port': 22,
                'credentials': [self.vc_cred_for_upload]}
        url = reverse('source-detail', args=(initial['id'],))
        response = self.client.put(url,
                                   json.dumps(data),
                                   content_type='application/json',
                                   format='json')
        self.assertEqual(response.status_code, status.HTTP_400_BAD_REQUEST)
        json_rsp = response.json()
        self.assertEqual(json_rsp['hosts'][0],
                         messages.VC_ONE_HOST)

    def test_create_req_type(self):
        """A vcenter source must have an type."""
        self.create_expect_400(
            {'name': 'source1',
             'hosts': ['1.2.3.4'],
             'credentials': [self.vc_cred_for_upload]})

    #################################################
    # Satellite Tests
    #################################################
    def test_successful_sat_create(self):
        """A valid create request should succeed."""
        data = {'name': 'source1',
                'source_type': Source.SATELLITE_SOURCE_TYPE,
                'hosts': ['1.2.3.4'],
                'credentials': [self.sat_cred_for_upload]}
        response = self.create_expect_201(data)
        self.assertIn('id', response)

    def test_successful_sat_create_with_options(self):
        """A valid create request should succeed."""
        data = {'name': 'source1',
                'source_type': Source.SATELLITE_SOURCE_TYPE,
                'hosts': ['1.2.3.4'],
                'credentials': [self.sat_cred_for_upload],
                'options': {'ssl_cert_verify': False}}
        response = self.create_expect_201(data)
        self.assertIn('id', response)

    def test_sat_too_many_creds(self):
        """A sat source and have one credential."""
        self.create_expect_400(
            {'name': 'source1',
             'source_type': Source.SATELLITE_SOURCE_TYPE,
             'hosts': ['1.2.3.4'],
             'credentials': [self.sat_cred_for_upload,
                             self.net_cred_for_upload]})

    def test_sat_req_host(self):
        """A satellite source must have a host."""
        self.create_expect_400(
            {'name': 'source1',
             'source_type': Source.SATELLITE_SOURCE_TYPE,
             'credentials': [self.sat_cred_for_upload]})

    def test_sat_req_empty_hosts(self):
        """A satellite source must not have empty hosts."""
        self.create_expect_400(
            {'name': 'source1',
             'source_type': Source.SATELLITE_SOURCE_TYPE,
             'hosts': [],
             'credentials': [self.sat_cred_for_upload]})

    def test_create_sat_with_hosts(self):
        """A satellite source must not have multiple hosts."""
        self.create_expect_400(
            {'name': 'source1',
             'source_type': Source.SATELLITE_SOURCE_TYPE,
             'hosts': ['1.2.3.4', '1.2.3.5'],
             'credentials': [self.sat_cred_for_upload]})

    def test_create_sat_with_exclude_hosts(self):
        """A satellite source does not accept excluded hosts."""
        self.create_expect_400(
            {'name': 'source1',
             'source_type': Source.SATELLITE_SOURCE_TYPE,
             'hosts': ['1.2.3.4'],
             'exclude_hosts': ['1.2.3.4'],
             'credentials': [self.sat_cred_for_upload]})

    def test_create_sat_with_host_range(self):
        """A satellite source must not have multiple hosts."""
        self.create_expect_400(
            {'name': 'source1',
             'source_type': Source.SATELLITE_SOURCE_TYPE,
             'hosts': ['1.2.3.4/5'],
             'credentials': [self.sat_cred_for_upload]})

    def test_update_sat_greenpath(self):
        """Sat - Valid full update."""
        initial = self.create_expect_201({
            'name': 'source',
            'source_type': Source.SATELLITE_SOURCE_TYPE,
            'hosts': ['1.2.3.4'],
            'port': '22',
            'credentials': [self.sat_cred_for_upload]})

        data = {'name': 'source',
                'hosts': ['1.2.3.4'],
                'port': 22,
                'credentials': [self.sat_cred_for_upload]}
        url = reverse('source-detail', args=(initial['id'],))
        response = self.client.put(url,
                                   json.dumps(data),
                                   content_type='application/json',
                                   format='json')
        self.assertEqual(response.status_code, status.HTTP_200_OK)

    def test_update_sat_with_options(self):
        """Sat - Valid full update with options."""
        initial = self.create_expect_201({
            'name': 'source',
            'source_type': Source.SATELLITE_SOURCE_TYPE,
            'hosts': ['1.2.3.4'],
            'port': '22',
            'credentials': [self.sat_cred_for_upload]})

        data = {'name': 'source',
                'hosts': ['1.2.3.4'],
                'port': 22,
                'credentials': [self.sat_cred_for_upload],
                'options': {'ssl_cert_verify': False}}
        url = reverse('source-detail', args=(initial['id'],))
        response = self.client.put(url,
                                   json.dumps(data),
                                   content_type='application/json',
                                   format='json')
        self.assertEqual(response.status_code, status.HTTP_200_OK)
        expected = {'id': 1, 'name': 'source', 'source_type': 'satellite',
                    'port': 22, 'hosts': ['1.2.3.4'],
                    'options': {'ssl_cert_verify': False},
                    'credentials': [{'id': 3, 'name': 'sat_cred1'}]}
        self.assertEqual(response.json(), expected)

    def test_update_sat_more_than_one_hosts(self):
        """Sat- Fail update due to multiple hosts."""
        initial = self.create_expect_201({
            'name': 'source',
            'source_type': Source.SATELLITE_SOURCE_TYPE,
            'hosts': ['1.2.3.4'],
            'port': '22',
            'credentials': [self.sat_cred_for_upload]})

        data = {'name': 'source',
                'hosts': ['1.2.3.4', '2.3.4.5'],
                'port': 22,
                'credentials': [self.sat_cred_for_upload]}
        url = reverse('source-detail', args=(initial['id'],))
        response = self.client.put(url,
                                   json.dumps(data),
                                   content_type='application/json',
                                   format='json')
        self.assertEqual(response.status_code, status.HTTP_400_BAD_REQUEST)

    def test_update_sat_more_exclude_hosts(self):
        """Sat- Fail update due to including excluded hosts."""
        initial = self.create_expect_201({
            'name': 'source',
            'source_type': Source.SATELLITE_SOURCE_TYPE,
            'hosts': ['1.2.3.4'],
            'port': '22',
            'credentials': [self.sat_cred_for_upload]})

        data = {'name': 'source',
                'hosts': ['1.2.3.4'],
                'exclude_hosts': ['1.2.3.4'],
                'port': 22,
                'credentials': [self.sat_cred_for_upload]}
        url = reverse('source-detail', args=(initial['id'],))
        response = self.client.put(url,
                                   json.dumps(data),
                                   content_type='application/json',
                                   format='json')
        self.assertEqual(response.status_code, status.HTTP_400_BAD_REQUEST)

    def test_update_sat_more_than_one_cred(self):
        """Sat- Fail update due to multiple hosts."""
        initial = self.create_expect_201({
            'name': 'source',
            'source_type': Source.SATELLITE_SOURCE_TYPE,
            'hosts': ['1.2.3.4'],
            'port': '22',
            'credentials': [self.sat_cred_for_upload]})

        data = {'name': 'source',
                'hosts': ['1.2.3.4'],
                'port': 22,
                'credentials': [self.sat_cred_for_upload,
                                self.sat_cred_for_upload]}
        url = reverse('source-detail', args=(initial['id'],))
        response = self.client.put(url,
                                   json.dumps(data),
                                   content_type='application/json',
                                   format='json')
        self.assertEqual(response.status_code, status.HTTP_400_BAD_REQUEST)

    def test_update_sat_range_hosts(self):
        """Fail update due to invalid host array."""
        initial = self.create_expect_201({
            'name': 'source',
            'source_type': Source.SATELLITE_SOURCE_TYPE,
            'hosts': ['1.2.3.4'],
            'port': '22',
            'credentials': [self.sat_cred_for_upload]})

        data = {'name': 'source',
                'hosts': ['1.2.3.4/5'],
                'port': 22,
                'credentials': [self.sat_cred_for_upload]}
        url = reverse('source-detail', args=(initial['id'],))
        response = self.client.put(url,
                                   json.dumps(data),
                                   content_type='application/json',
                                   format='json')
        self.assertEqual(response.status_code, status.HTTP_400_BAD_REQUEST)
        json_rsp = response.json()
        self.assertEqual(json_rsp['hosts'][0],
                         messages.VC_ONE_HOST)<|MERGE_RESOLUTION|>--- conflicted
+++ resolved
@@ -14,18 +14,7 @@
 from datetime import datetime
 from unittest.mock import patch
 
-<<<<<<< HEAD
-from django.core import management
-from django.test import TestCase
-from django.urls import reverse
-
-from rest_framework import status
-from rest_framework.serializers import ValidationError
-
-from api import messages  # noqa I100
-=======
 from api import messages
->>>>>>> 067e8a56
 from api.models import (Credential,
                         Scan,
                         ScanTask,
@@ -33,8 +22,6 @@
 from api.serializers import SourceSerializer
 from api.source.view import format_source
 
-<<<<<<< HEAD
-=======
 from django.core import management
 from django.test import TestCase
 from django.urls import reverse
@@ -42,7 +29,6 @@
 from rest_framework import status
 from rest_framework.serializers import ValidationError
 
->>>>>>> 067e8a56
 
 from scanner.test_util import create_scan_job
 
@@ -200,11 +186,7 @@
         out = format_source(json_source)
 
         # pylint: disable=line-too-long
-<<<<<<< HEAD
-        expected = {'id': 1, 'name': 'source1', 'source_type': 'network', 'port': 22, 'hosts': ['1.2.3.4'], 'connection': {'id': 1, 'start_time': start, 'end_time': end, 'systems_count': 10, 'systems_scanned': 9, 'systems_failed': 1, 'systems_unreachable': 0, 'system_fingerprint_count': 0, 'status_details': {'job_status_message': 'Job is pending.'}, 'status': 'completed', 'source_systems_count': 10, 'source_systems_scanned': 9, 'source_systems_failed': 1, 'source_systems_unreachable': 0}} # noqa
-=======
         expected = {'id': 1, 'name': 'source1', 'source_type': 'network', 'port': 22, 'hosts': ['1.2.3.4'], 'connection': {'id': 1, 'start_time': start, 'end_time': end, 'systems_count': 10, 'systems_scanned': 9, 'systems_failed': 1, 'systems_unreachable': 0, 'system_fingerprint_count': 0, 'status_details': {'job_status_message': 'Job is pending.'}, 'status': 'completed', 'source_systems_count': 10, 'source_systems_scanned': 9, 'source_systems_failed': 1, 'source_systems_unreachable': 0}}  # noqa
->>>>>>> 067e8a56
         self.assertEqual(out, expected)
 
     #################################################
