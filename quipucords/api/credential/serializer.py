#
# Copyright (c) 2017-2018 Red Hat, Inc.
#
# This software is licensed to you under the GNU General Public License,
# version 3 (GPLv3). There is NO WARRANTY for this software, express or
# implied, including the implied warranties of MERCHANTABILITY or FITNESS
# FOR A PARTICULAR PURPOSE. You should have received a copy of GPLv3
# along with this software; if not, see
# https://www.gnu.org/licenses/gpl-3.0.txt.
#
"""Module for serializing all model object for database storage."""

import os

<<<<<<< HEAD
=======
from api import messages
from api.common.serializer import NotEmptySerializer, ValidStringChoiceField
from api.common.util import check_for_existing_name
from api.models import Credential

>>>>>>> 067e8a56
from django.utils.translation import ugettext as _

from rest_framework.serializers import (CharField,
                                        ValidationError)
from api import messages  # noqa I100
from api.common.serializer import NotEmptySerializer, ValidStringChoiceField
from api.common.util import check_for_existing_name
from api.models import Credential


def expand_filepath(filepath):
    """Expand the ssh_keyfile filepath if necessary."""
    if filepath is not None:
        expanded = os.path.abspath(
            os.path.normpath(
                os.path.expanduser(
                    os.path.expandvars(filepath))))
        return expanded
    return filepath


class CredentialSerializer(NotEmptySerializer):
    """Serializer for the Credential model."""

    # pylint: disable= no-self-use

    name = CharField(required=True, max_length=64)
    cred_type = ValidStringChoiceField(
        required=False, choices=Credential.CRED_TYPE_CHOICES)
    username = CharField(required=True, max_length=64)
    password = CharField(required=False, max_length=1024, allow_null=True,
                         style={'input_type': 'password'})
    ssh_keyfile = CharField(required=False, max_length=1024, allow_null=True)
    ssh_passphrase = CharField(required=False, max_length=1024,
                               allow_null=True,
                               style={'input_type': 'password'})
    become_method = ValidStringChoiceField(
        required=False, choices=Credential.BECOME_METHOD_CHOICES)
    become_user = CharField(required=False, max_length=64)
    become_password = CharField(required=False, max_length=1024,
                                allow_null=True,
                                style={'input_type': 'password'})

    class Meta:
        """Metadata for the serializer."""

        model = Credential
        fields = '__all__'

    def create(self, validated_data):
        """Create host credential."""
        name = validated_data.get('name')
        check_for_existing_name(
            Credential.objects,
            name,
            _(messages.HC_NAME_ALREADY_EXISTS % name))

        if 'cred_type' not in validated_data:
            error = {
                'cred_type': [_(messages.CRED_TYPE_REQUIRED_CREATED)]
            }
            raise ValidationError(error)

        cred_type = validated_data.get('cred_type')
        become_method = validated_data.get('become_method')
        become_user = validated_data.get('become_user')

        if cred_type == Credential.NETWORK_CRED_TYPE and not become_method:
            # Set the default become_method to be sudo if not specified
            validated_data['become_method'] = Credential.BECOME_SUDO
        if cred_type == Credential.NETWORK_CRED_TYPE and not become_user:
            # Set the default become_user to root if not specified
            validated_data['become_user'] = Credential.BECOME_USER_DEFAULT

        if cred_type == Credential.VCENTER_CRED_TYPE:
            validated_data = self.validate_vcenter_cred(validated_data)
        elif cred_type == Credential.SATELLITE_CRED_TYPE:
            validated_data = self.validate_satellite_cred(validated_data)
        else:
            validated_data = self.validate_host_cred(validated_data)

        return super().create(validated_data)

    def update(self, instance, validated_data):
        """Update a host credential."""
        name = validated_data.get('name')
        check_for_existing_name(
            Credential.objects,
            name,
            _(messages.HC_NAME_ALREADY_EXISTS % name),
            search_id=instance.id)

        if 'cred_type' in validated_data:
            error = {
                'cred_type': [_(messages.CRED_TYPE_NOT_ALLOWED_UPDATE)]
            }
            raise ValidationError(error)

        cred_type = instance.cred_type
        if cred_type == Credential.VCENTER_CRED_TYPE:
            validated_data = self.validate_vcenter_cred(validated_data)
        elif cred_type == Credential.SATELLITE_CRED_TYPE:
            validated_data = self.validate_satellite_cred(validated_data)
        else:
            validated_data = self.validate_host_cred(validated_data)

        return super().update(instance, validated_data)

    def validate_host_cred(self, attrs):
        """Validate the attributes for host creds."""
        ssh_keyfile = 'ssh_keyfile' in attrs and attrs['ssh_keyfile']
        password = 'password' in attrs and attrs['password']
        ssh_passphrase = 'ssh_passphrase' in attrs and attrs['ssh_passphrase']
        if not (password or ssh_keyfile) and not self.partial:
            error = {
                'non_field_errors': [_(messages.HC_PWD_OR_KEYFILE)]
            }
            raise ValidationError(error)

        if password and ssh_keyfile:
            error = {
                'non_field_errors': [_(messages.HC_NOT_BOTH)]
            }
            raise ValidationError(error)

        if ssh_keyfile:
            keyfile = expand_filepath(ssh_keyfile)
            if not os.path.isfile(keyfile):
                error = {
                    'ssh_keyfile': [_(messages.HC_KEY_INVALID
                                      % (ssh_keyfile))]
                }
                raise ValidationError(error)
            else:
                attrs['ssh_keyfile'] = keyfile

        if ssh_passphrase and not ssh_keyfile and not self.partial:
            error = {
                'ssh_passphrase': [_(messages.HC_NO_KEY_W_PASS)]
            }
            raise ValidationError(error)

        return attrs

    def validate_vcenter_cred(self, attrs):
        """Validate the attributes for vcenter creds."""
        # Required fields for vcenter
        if not self.partial:
            username = 'username' in attrs and attrs['username']
            password = 'password' in attrs and attrs['password']

            if not (password and username):
                error = {
                    'non_field_errors': [_(messages.VC_PWD_AND_USERNAME)]
                }
                raise ValidationError(error)

        # Not allowed fields for vcenter
        ssh_keyfile = 'ssh_keyfile' in attrs and attrs['ssh_keyfile']
        ssh_passphrase = 'ssh_passphrase' in attrs\
                         and attrs['ssh_passphrase']
        become_password = 'become_password' in attrs \
                          and attrs['become_password']
        become_user = 'become_user' in attrs and attrs['become_user']
        become_method = 'become_method' in attrs \
                        and attrs['become_method']

        if ssh_keyfile or ssh_passphrase or become_password or \
                become_user or become_method:
            error = {
                'non_field_errors': [_(messages.VC_FIELDS_NOT_ALLOWED)]
            }
            raise ValidationError(error)

        return attrs

    def validate_satellite_cred(self, attrs):
        """Validate the attributes for satellite creds."""
        # Required fields for satellite
        if not self.partial:
            username = 'username' in attrs and attrs['username']
            password = 'password' in attrs and attrs['password']

            if not (password and username):
                error = {
                    'non_field_errors': [_(messages.SAT_PWD_AND_USERNAME)]
                }
                raise ValidationError(error)

        # Not allowed fields for satellite
        ssh_keyfile = 'ssh_keyfile' in attrs and attrs['ssh_keyfile']
        ssh_passphrase = 'ssh_passphrase' in attrs \
            and attrs['ssh_passphrase']
        become_password = 'become_password' in attrs \
            and attrs['become_password']
        become_user = 'become_user' in attrs and attrs['become_user']
        become_method = 'become_method' in attrs \
                        and attrs['become_method']

        if ssh_keyfile or ssh_passphrase or become_password or \
                become_user or become_method:
            error = {
                'non_field_errors': [_(messages.SAT_FIELDS_NOT_ALLOWED)]
            }
            raise ValidationError(error)
        return attrs<|MERGE_RESOLUTION|>--- conflicted
+++ resolved
@@ -12,22 +12,15 @@
 
 import os
 
-<<<<<<< HEAD
-=======
 from api import messages
 from api.common.serializer import NotEmptySerializer, ValidStringChoiceField
 from api.common.util import check_for_existing_name
 from api.models import Credential
 
->>>>>>> 067e8a56
 from django.utils.translation import ugettext as _
 
 from rest_framework.serializers import (CharField,
                                         ValidationError)
-from api import messages  # noqa I100
-from api.common.serializer import NotEmptySerializer, ValidStringChoiceField
-from api.common.util import check_for_existing_name
-from api.models import Credential
 
 
 def expand_filepath(filepath):
