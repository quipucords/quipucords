--- conflicted
+++ resolved
@@ -499,11 +499,8 @@
                         system_result.facts.all().delete()
                         system_result.delete()
 
-<<<<<<< HEAD
     # all tasks
-=======
-    # pylint: disable=inconsistent-return-statements, no-else-return
->>>>>>> d4c0e113
+    # pylint: disable=no-else-return
     def get_result(self):
         """Access results from ScanTask.
 
@@ -519,4 +516,5 @@
         elif self.scan_type == ScanTask.SCAN_TYPE_CONNECT:
             return self.connection_result
         elif self.scan_type == ScanTask.SCAN_TYPE_FINGERPRINT:
-            return self.fact_collection+            return self.fact_collection
+        return None