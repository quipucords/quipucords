#
# Copyright (c) 2017 Red Hat, Inc.
#
# This software is licensed to you under the GNU General Public License,
# version 3 (GPLv3). There is NO WARRANTY for this software, express or
# implied, including the implied warranties of MERCHANTABILITY or FITNESS
# FOR A PARTICULAR PURPOSE. You should have received a copy of GPLv3
# along with this software; if not, see
# https://www.gnu.org/licenses/gpl-3.0.txt.
#
"""Module for serializing all model object for database storage."""

<<<<<<< HEAD
=======
from api import messages
from api.common.serializer import NotEmptySerializer
from api.common.util import convert_to_int, is_int
from api.models import ScanTask, Source

>>>>>>> 067e8a56
from django.utils.translation import ugettext as _

from rest_framework.serializers import (CharField,
                                        ChoiceField,
                                        DateTimeField,
                                        IntegerField,
                                        PrimaryKeyRelatedField,
                                        ValidationError, )
<<<<<<< HEAD

from api import messages  # noqa I100
from api.common.serializer import NotEmptySerializer
from api.common.util import convert_to_int, is_int
from api.models import ScanTask, Source
=======
>>>>>>> 067e8a56


class SourceField(PrimaryKeyRelatedField):
    """Representation of the source associated with a scan job."""

    def to_internal_value(self, data):
        """Create internal value."""
        if not is_int(data):
            raise ValidationError(_(messages.SJ_SOURCE_IDS_INV))
        int_data = convert_to_int(data)
        actual_source = Source.objects.filter(id=int_data).first()
        if actual_source is None:
            raise ValidationError(
                _(messages.SJ_SOURCE_DO_NOT_EXIST % int_data))
        return actual_source

    def display_value(self, instance):
        """Create display value."""
        display = instance
        if isinstance(instance, Source):
            display = 'Source: %s' % instance.name
        return display


class ScanTaskSerializer(NotEmptySerializer):
    """Serializer for the ScanTask model."""

    source = SourceField(queryset=Source.objects.all())
    scan_type = ChoiceField(
        required=False, choices=ScanTask.SCANTASK_TYPE_CHOICES)
    status = ChoiceField(required=False, read_only=True,
                         choices=ScanTask.STATUS_CHOICES)
    status_message = CharField(required=False)
    systems_count = IntegerField(required=False, min_value=0, read_only=True)
    systems_scanned = IntegerField(required=False, min_value=0, read_only=True)
    systems_failed = IntegerField(required=False, min_value=0, read_only=True)
    systems_unreachable = IntegerField(
        required=False, min_value=0, read_only=True)
    start_time = DateTimeField(required=False, read_only=True)
    end_time = DateTimeField(required=False, read_only=True)

    class Meta:
        """Metadata for serializer."""

        model = ScanTask
        fields = ['source', 'scan_type', 'status', 'status_message',
                  'systems_count', 'systems_scanned',
                  'systems_failed', 'systems_unreachable',
                  'start_time', 'end_time']

    @staticmethod
    def validate_source(source):
        """Make sure the source is present."""
        if not source:
            raise ValidationError(_(messages.ST_REQ_SOURCE))

        return source<|MERGE_RESOLUTION|>--- conflicted
+++ resolved
@@ -10,14 +10,11 @@
 #
 """Module for serializing all model object for database storage."""
 
-<<<<<<< HEAD
-=======
 from api import messages
 from api.common.serializer import NotEmptySerializer
 from api.common.util import convert_to_int, is_int
 from api.models import ScanTask, Source
 
->>>>>>> 067e8a56
 from django.utils.translation import ugettext as _
 
 from rest_framework.serializers import (CharField,
@@ -26,14 +23,6 @@
                                         IntegerField,
                                         PrimaryKeyRelatedField,
                                         ValidationError, )
-<<<<<<< HEAD
-
-from api import messages  # noqa I100
-from api.common.serializer import NotEmptySerializer
-from api.common.util import convert_to_int, is_int
-from api.models import ScanTask, Source
-=======
->>>>>>> 067e8a56
 
 
 class SourceField(PrimaryKeyRelatedField):
