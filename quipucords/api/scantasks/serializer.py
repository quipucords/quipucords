--- conflicted
+++ resolved
@@ -26,13 +26,6 @@
 
     def to_internal_value(self, data):
         """Create internal value."""
-<<<<<<< HEAD
-        if not isinstance(data, int):
-            raise ValidationError(_(messages.SJ_SOURCE_IDS_INV))
-        actual_source = Source.objects.filter(id=data).first()
-        if actual_source is None:
-            raise ValidationError(_(messages.SJ_SOURCE_DO_NOT_EXIST % data))
-=======
         if not is_int(data):
             raise ValidationError(_(messages.SJ_SOURCE_IDS_INV))
         int_data = convert_to_int(data)
@@ -40,7 +33,6 @@
         if actual_source is None:
             raise ValidationError(
                 _(messages.SJ_SOURCE_DO_NOT_EXIST % int_data))
->>>>>>> d09ff329
         return actual_source
 
     def display_value(self, instance):
