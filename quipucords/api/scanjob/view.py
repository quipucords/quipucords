--- conflicted
+++ resolved
@@ -14,8 +14,6 @@
 import logging
 import os
 
-<<<<<<< HEAD
-=======
 from api import messages
 from api.common.pagination import StandardResultsSetPagination
 from api.common.util import is_int
@@ -32,7 +30,6 @@
                                        pause_scan,
                                        restart_scan)
 
->>>>>>> 067e8a56
 from django.http import JsonResponse
 from django.shortcuts import get_object_or_404
 from django.utils.translation import ugettext as _
@@ -49,22 +46,6 @@
 
 from rest_framework_expiring_authtoken.authentication import \
     ExpiringTokenAuthentication
-
-from api import messages  # noqa I100
-from api.common.pagination import StandardResultsSetPagination
-from api.common.util import is_int
-from api.models import (Credential,
-                        RawFact,
-                        ScanJob,
-                        ScanTask,
-                        Source)
-from api.scanjob.serializer import expand_scanjob
-from api.serializers import (ScanJobSerializer,
-                             SystemConnectionResultSerializer,
-                             SystemInspectionResultSerializer)
-from api.signal.scanjob_signal import (cancel_scan,
-                                       pause_scan,
-                                       restart_scan)
 
 # Get an instance of a logger
 logger = logging.getLogger(__name__)  # pylint: disable=invalid-name
