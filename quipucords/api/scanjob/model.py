--- conflicted
+++ resolved
@@ -15,16 +15,7 @@
 import logging
 from datetime import datetime
 
-<<<<<<< HEAD
-
-from django.db import (models, transaction)
-from django.db.models import Q
-from django.utils.translation import ugettext as _
-
-from api import messages  # noqa I100
-=======
 from api import messages
->>>>>>> 067e8a56
 from api.connresult.model import (JobConnectionResult,
                                   TaskConnectionResult)
 from api.fact.model import FactCollection
@@ -35,14 +26,11 @@
 from api.scantask.model import ScanTask
 from api.source.model import Source
 
-<<<<<<< HEAD
-=======
 
 from django.db import (models, transaction)
 from django.db.models import Q
 from django.utils.translation import ugettext as _
 
->>>>>>> 067e8a56
 # Get an instance of a logger
 logger = logging.getLogger(__name__)  # pylint: disable=invalid-name
 
@@ -336,7 +324,6 @@
             for source in self.sources.all():
                 source.most_recent_connect_scan = self
                 source.save()
-<<<<<<< HEAD
 
         self.status = target_status
         self.status_message = _(messages.SJ_STATUS_MSG_PENDING)
@@ -346,17 +333,6 @@
     def _create_connection_tasks(self):
         """Create initial connection tasks.
 
-=======
-
-        self.status = target_status
-        self.status_message = _(messages.SJ_STATUS_MSG_PENDING)
-        self.save()
-        self.log_current_status()
-
-    def _create_connection_tasks(self):
-        """Create initial connection tasks.
-
->>>>>>> 067e8a56
         :return: list of connection_tasks
         """
         conn_tasks = []
