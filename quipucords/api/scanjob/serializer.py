#
# Copyright (c) 2017-2018 Red Hat, Inc.
#
# This software is licensed to you under the GNU General Public License,
# version 3 (GPLv3). There is NO WARRANTY for this software, express or
# implied, including the implied warranties of MERCHANTABILITY or FITNESS
# FOR A PARTICULAR PURPOSE. You should have received a copy of GPLv3
# along with this software; if not, see
# https://www.gnu.org/licenses/gpl-3.0.txt.
#
"""Module for serializing all model object for database storage."""

from django.utils.translation import ugettext as _
from rest_framework.serializers import (PrimaryKeyRelatedField,
                                        ValidationError,
                                        IntegerField,
                                        CharField,
                                        DateTimeField)
from api.models import (Scan,
                        Source,
                        ScanTask,
                        ScanJob,
                        ScanJobOptions)
import api.messages as messages
from api.common.serializer import (NotEmptySerializer,
                                   ValidStringChoiceField,
                                   CustomJSONField)
from api.scantasks.serializer import ScanTaskSerializer
from api.scantasks.serializer import SourceField
from api.common.util import is_int, convert_to_int

SCAN_KEY = 'scan'
SOURCES_KEY = 'sources'
TASKS_KEY = 'tasks'
SYSTEMS_COUNT_KEY = 'systems_count'
SYSTEMS_SCANNED_KEY = 'systems_scanned'
SYSTEMS_FAILED_KEY = 'systems_failed'


def expand_scanjob(json_scan):
    """Expand the source and calculate values.

    Take scan object with source ids and pull objects from db.
    create slim dictionary version of sources with name an value
    to return to user. Calculate systems_count, systems_scanned,
    systems_failed values from tasks.
    """
    source_ids = json_scan.get(SOURCES_KEY, [])
    slim_sources = Source.objects.filter(
        pk__in=source_ids).values('id', 'name', 'source_type')
    if slim_sources:
        json_scan[SOURCES_KEY] = slim_sources

    scan_id = json_scan.get(SCAN_KEY)
    slim_scan = Scan.objects.filter(pk=scan_id).values('id', 'name').first()
    json_scan[SCAN_KEY] = slim_scan

    if json_scan.get(TASKS_KEY):
        scan = ScanJob.objects.get(pk=json_scan.get('id'))
        systems_count = None
        systems_scanned = None
        systems_failed = None
        tasks = scan.tasks.filter(
            scan_type=scan.scan_type).order_by('sequence_number')
        for task in tasks:
            if task.systems_count is not None:
                if systems_count is None:
                    systems_count = 0
                systems_count += task.systems_count
            if task.systems_scanned is not None:
                if systems_scanned is None:
                    systems_scanned = 0
                systems_scanned += task.systems_scanned
            if task.systems_failed is not None:
                if systems_failed is None:
                    systems_failed = 0
                systems_failed += task.systems_failed
        if systems_count is not None:
            json_scan[SYSTEMS_COUNT_KEY] = systems_count
        if systems_scanned is not None:
            json_scan[SYSTEMS_SCANNED_KEY] = systems_scanned
        if systems_failed is not None:
            json_scan[SYSTEMS_FAILED_KEY] = systems_failed
    return json_scan


class ScanJobOptionsSerializer(NotEmptySerializer):
    """Serializer for the ScanJobOptions model."""

    max_concurrency = IntegerField(read_only=True)
    disable_optional_products = CustomJSONField(read_only=True)

    class Meta:
        """Metadata for serializer."""

        model = ScanJobOptions
        fields = ['max_concurrency',
                  'disable_optional_products']


class ScanField(PrimaryKeyRelatedField):
    """Representation of the source associated with a scan job."""

    def to_internal_value(self, data):
        """Create internal value."""
        if not is_int(data):
            raise ValidationError(_(messages.SJ_SCAN_IDS_INV))
        int_data = convert_to_int(data)
        actual_scan = Scan.objects.filter(id=int_data).first()
        if actual_scan is None:
            raise ValidationError(
                _(messages.SJ_SCAN_DO_NOT_EXIST % int_data))
        return actual_scan

    def display_value(self, instance):
        """Create display value."""
        display = instance
        if isinstance(instance, Scan):
            display = 'Scan: %s' % instance.name
        return display


class TaskField(PrimaryKeyRelatedField):
    """Representation of the source associated with a scan job."""

    def to_representation(self, value):
        """Create output representation."""
        serializer = ScanTaskSerializer(value)
        return serializer.data


class ScanJobSerializer(NotEmptySerializer):
    """Serializer for the ScanJob model."""

    scan = ScanField(required=True, many=False, queryset=Scan.objects.all())
    sources = SourceField(many=True, read_only=True)
    scan_type = ValidStringChoiceField(read_only=True,
                                       choices=ScanTask.SCAN_TYPE_CHOICES)
    status = ValidStringChoiceField(read_only=True,
                                    choices=ScanTask.STATUS_CHOICES)
    status_message = CharField(read_only=True)
    tasks = TaskField(many=True, read_only=True)
<<<<<<< HEAD
    options = ScanJobOptionsSerializer(read_only=True, many=False)
    fact_collection_id = IntegerField(read_only=True)
=======
    options = ScanOptionsSerializer(required=False, many=False)
    report_id = IntegerField(read_only=True)
>>>>>>> e8a320b1
    start_time = DateTimeField(required=False, read_only=True)
    end_time = DateTimeField(required=False, read_only=True)

    class Meta:
        """Metadata for serializer."""

        model = ScanJob
<<<<<<< HEAD
        fields = ['id',
                  'scan',
                  'sources',
                  'scan_type',
                  'status',
                  'status_message',
                  'tasks',
                  'options',
                  'fact_collection_id',
                  'start_time',
=======
        fields = ['id', 'sources', 'scan_type', 'status', 'status_message',
                  'tasks', 'options', 'report_id', 'start_time',
>>>>>>> e8a320b1
                  'end_time']

    @staticmethod
    def validate_sources(sources):
        """Make sure the source is present."""
        if not sources:
            raise ValidationError(_(messages.SJ_REQ_SOURCES))

        return sources<|MERGE_RESOLUTION|>--- conflicted
+++ resolved
@@ -140,13 +140,8 @@
                                     choices=ScanTask.STATUS_CHOICES)
     status_message = CharField(read_only=True)
     tasks = TaskField(many=True, read_only=True)
-<<<<<<< HEAD
     options = ScanJobOptionsSerializer(read_only=True, many=False)
-    fact_collection_id = IntegerField(read_only=True)
-=======
-    options = ScanOptionsSerializer(required=False, many=False)
     report_id = IntegerField(read_only=True)
->>>>>>> e8a320b1
     start_time = DateTimeField(required=False, read_only=True)
     end_time = DateTimeField(required=False, read_only=True)
 
@@ -154,7 +149,6 @@
         """Metadata for serializer."""
 
         model = ScanJob
-<<<<<<< HEAD
         fields = ['id',
                   'scan',
                   'sources',
@@ -163,12 +157,8 @@
                   'status_message',
                   'tasks',
                   'options',
-                  'fact_collection_id',
+                  'report_id',
                   'start_time',
-=======
-        fields = ['id', 'sources', 'scan_type', 'status', 'status_message',
-                  'tasks', 'options', 'report_id', 'start_time',
->>>>>>> e8a320b1
                   'end_time']
 
     @staticmethod
