--- conflicted
+++ resolved
@@ -10,19 +10,7 @@
 #
 """Module for serializing all model object for database storage."""
 
-<<<<<<< HEAD
-from django.utils.translation import ugettext as _
-
-from rest_framework.serializers import (CharField,
-                                        DateTimeField,
-                                        IntegerField,
-                                        PrimaryKeyRelatedField,
-                                        ValidationError)
-
-from api import messages  # noqa I100
-=======
 from api import messages
->>>>>>> 067e8a56
 from api.common.serializer import (NotEmptySerializer,
                                    ValidStringChoiceField)
 from api.common.util import convert_to_int, is_int
@@ -32,6 +20,14 @@
                         Source)
 from api.scan.serializer import ScanOptionsSerializer
 from api.scantask.serializer import ScanTaskSerializer, SourceField
+
+from django.utils.translation import ugettext as _
+
+from rest_framework.serializers import (CharField,
+                                        DateTimeField,
+                                        IntegerField,
+                                        PrimaryKeyRelatedField,
+                                        ValidationError)
 
 SCAN_KEY = 'scan'
 SOURCES_KEY = 'sources'
