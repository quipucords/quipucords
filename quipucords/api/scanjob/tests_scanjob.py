--- conflicted
+++ resolved
@@ -15,17 +15,7 @@
 import json
 from unittest.mock import patch
 
-<<<<<<< HEAD
-from django.core import management
-from django.test import TestCase
-from django.urls import reverse
-
-from rest_framework import status
-
-from api import messages  # noqa I100
-=======
 from api import messages
->>>>>>> 067e8a56
 from api.models import (Credential,
                         DisabledOptionalProductsOptions,
                         ExtendedProductSearchOptions,
@@ -42,15 +32,12 @@
 from api.scanjob.serializer import ScanJobSerializer
 from api.scanjob.view import expand_scanjob
 
-<<<<<<< HEAD
-=======
 from django.core import management
 from django.test import TestCase
 from django.urls import reverse
 
 from rest_framework import status
 
->>>>>>> 067e8a56
 from scanner.test_util import create_scan_job, create_scan_job_two_tasks
 
 
