#
# Copyright (c) 2018 Red Hat, Inc.
#
# This software is licensed to you under the GNU General Public License,
# version 3 (GPLv3). There is NO WARRANTY for this software, express or
# implied, including the implied warranties of MERCHANTABILITY or FITNESS
# FOR A PARTICULAR PURPOSE. You should have received a copy of GPLv3
# along with this software; if not, see
# https://www.gnu.org/licenses/gpl-3.0.txt.
#
"""Defines the models used with the API application.

These models are used in the REST definitions.
"""
import json
import logging

<<<<<<< HEAD
=======
from api import messages
from api.scantask.model import ScanTask
from api.source.model import Source

>>>>>>> 067e8a56
from django.db import models
from django.utils.translation import ugettext as _

from api import messages  # noqa I100
from api.scantask.model import ScanTask
from api.source.model import Source


# Get an instance of a logger
logger = logging.getLogger(__name__)  # pylint: disable=invalid-name


class ExtendedProductSearchOptions(models.Model):
    """The extended production search options of a scan."""

    EXT_JBOSS_EAP = False
    EXT_JBOSS_FUSE = False
    EXT_JBOSS_BRMS = False
    EXT_JBOSS_WS = False
    jboss_eap = models.BooleanField(null=False, default=EXT_JBOSS_EAP)
    jboss_fuse = models.BooleanField(null=False, default=EXT_JBOSS_FUSE)
    jboss_brms = models.BooleanField(null=False, default=EXT_JBOSS_BRMS)
    jboss_ws = models.BooleanField(null=False, default=EXT_JBOSS_WS)
    search_directories = models.TextField(null=True)

    def __str__(self):
        """Convert to string."""
        return '{' + 'id:{}, '\
            'jboss_eap: {}, '\
            'jboss_fuse: {}, '\
            'jboss_brms: {}, '\
            'jboss_ws: {}, '\
            'search_directories:' \
                     ' {}'.format(self.id,
                                  self.jboss_eap,
                                  self.jboss_fuse,
                                  self.jboss_brms,
                                  self.jboss_ws,
                                  self.get_search_directories()) + '}'

    def get_search_directories(self):
        """Load JSON search directory."""
        if self.search_directories is not None:
            return json.loads(self.search_directories)
        return []


class DisabledOptionalProductsOptions(models.Model):
    """The disable optional products options of a scan."""

    # pylint: disable=invalid-name
    MODEL_OPT_JBOSS_EAP = False
    EXTRA_VAR_OPT_JBOSS_EAP = not MODEL_OPT_JBOSS_EAP

    MODEL_OPT_JBOSS_FUSE = False
    EXTRA_VAR_OPT_JBOSS_FUSE = not MODEL_OPT_JBOSS_FUSE

    MODEL_OPT_JBOSS_BRMS = False
    EXTRA_VAR_OPT_JBOSS_BRMS = not MODEL_OPT_JBOSS_BRMS

    MODEL_OPT_JBOSS_WS = False
    EXTRA_VAR_OPT_JBOSS_WS = not MODEL_OPT_JBOSS_WS

    jboss_eap = models.BooleanField(
        null=False, default=MODEL_OPT_JBOSS_EAP)
    jboss_fuse = models.BooleanField(
        null=False, default=MODEL_OPT_JBOSS_FUSE)
    jboss_brms = models.BooleanField(
        null=False, default=MODEL_OPT_JBOSS_BRMS)
    jboss_ws = models.BooleanField(
        null=False, default=MODEL_OPT_JBOSS_WS)

    # pylint: disable=too-many-format-args
    def __str__(self):
        """Convert to string."""
        return '{' + 'id:{}, '\
            'jboss_eap: {}, '\
            'jboss_fuse: {}, '\
            'jboss_brms:' \
            'jboss_ws:' \
                     ' {}'.format(self.id,
                                  self.jboss_eap,
                                  self.jboss_fuse,
                                  self.jboss_brms,
                                  self.jboss_ws) + '}'


class ScanOptions(models.Model):
    """The scan options allows configuration of a scan."""

    JBOSS_EAP = 'jboss_eap'
    JBOSS_FUSE = 'jboss_fuse'
    JBOSS_BRMS = 'jboss_brms'
    JBOSS_WS = 'jboss_ws'

    EXT_PRODUCT_SEARCH_DIRS = 'search_directories'
    JBOSS_EAP_EXT = 'jboss_eap_ext'
    JBOSS_FUSE_EXT = 'jboss_fuse_ext'
    JBOSS_BRMS_EXT = 'jboss_brms_ext'
    JBOSS_WS_EXT = 'jboss_ws_ext'

    max_concurrency = models.PositiveIntegerField(default=50)
    disabled_optional_products = \
        models.ForeignKey(DisabledOptionalProductsOptions,
                          on_delete=models.CASCADE,
                          null=True)
    enabled_extended_product_search = \
        models.ForeignKey(ExtendedProductSearchOptions,
                          on_delete=models.CASCADE, null=True)

    def __str__(self):
        """Convert to string."""
        return '{' + 'id:{}, '\
            'max_concurrency: {}, '\
            'disabled_optional_products: {}, ' \
            'enabled_extended_product_search:' \
                     ' {}'.format(self.id,
                                  self.max_concurrency,
                                  self.disabled_optional_products,
                                  self.enabled_extended_product_search)\
            + '}'

    @staticmethod
    def get_default_forks():
        """Create the default number of forks."""
        return 50

    @staticmethod
    def get_default_extra_vars():
        """Create the default set of extra_vars.

        :returns: a dictionary representing extra vars
        """
        defaults = \
            {ScanOptions.JBOSS_EAP:
             DisabledOptionalProductsOptions.EXTRA_VAR_OPT_JBOSS_EAP,
             ScanOptions.JBOSS_FUSE:
             DisabledOptionalProductsOptions.EXTRA_VAR_OPT_JBOSS_FUSE,
             ScanOptions.JBOSS_BRMS:
             DisabledOptionalProductsOptions.EXTRA_VAR_OPT_JBOSS_BRMS,
             ScanOptions.JBOSS_WS:
             DisabledOptionalProductsOptions.EXTRA_VAR_OPT_JBOSS_WS,
             ScanOptions.JBOSS_EAP_EXT:
             ExtendedProductSearchOptions.EXT_JBOSS_EAP,
             ScanOptions.JBOSS_FUSE_EXT:
             ExtendedProductSearchOptions.EXT_JBOSS_FUSE,
             ScanOptions.JBOSS_BRMS_EXT:
             ExtendedProductSearchOptions.EXT_JBOSS_BRMS,
             ScanOptions.JBOSS_WS_EXT:
             ExtendedProductSearchOptions.EXT_JBOSS_WS}
        return defaults

    def get_extra_vars(self):
        """Construct a dictionary based on the disabled products.

        :param disabled_optional_products: option products config
        for scan.
        :returns: a dictionary representing the updated collection
        status of the optional products to be assigned as the extra
        vars for the ansibile task runner
        """
        extra_vars = self.get_default_extra_vars()
        # pylint: disable=no-member
        disable_products = self.disabled_optional_products
        # when making the disabled products dictionary we have to
        # consider that the roles see True as 'search for product'
        # therefore, we must flip the values from the user to format
        # the extra vars correctly for the role
        if disable_products is not None:
            extra_vars[self.JBOSS_EAP] = \
                not(disable_products.jboss_brms and
                    disable_products.jboss_fuse and
                    disable_products.jboss_eap and
                    disable_products.jboss_ws)
            extra_vars[self.JBOSS_FUSE] = not disable_products.jboss_fuse
            extra_vars[self.JBOSS_BRMS] = not disable_products.jboss_brms
            extra_vars[self.JBOSS_WS] = not disable_products.jboss_ws

        # Scan for EAP if fuse or brms are in scan
        extended_search = self.enabled_extended_product_search
        if extended_search is not None:
            extra_vars[self.JBOSS_EAP_EXT] = extended_search.jboss_eap
            extra_vars[self.JBOSS_FUSE_EXT] = extended_search.jboss_fuse
            extra_vars[self.JBOSS_BRMS_EXT] = extended_search.jboss_brms
            extra_vars[self.JBOSS_WS_EXT] = extended_search.jboss_ws

            # Add search directories if it is not None, not empty
            if extended_search.search_directories is not None:
                search_directories = json.loads(
                    extended_search.search_directories)
                if search_directories and \
                        isinstance(search_directories, list):
                    search_directories = ' '.join(search_directories)
                    extra_vars[self.EXT_PRODUCT_SEARCH_DIRS] = \
                        search_directories

        return extra_vars


class Scan(models.Model):
    """Configuration for the scan jobs that will run."""

    SCAN_TYPE_CHOICES = (
        (ScanTask.SCAN_TYPE_CONNECT, ScanTask.SCAN_TYPE_CONNECT),
        (ScanTask.SCAN_TYPE_INSPECT, ScanTask.SCAN_TYPE_INSPECT))

    name = models.CharField(max_length=64, unique=True)
    sources = models.ManyToManyField(Source)
    scan_type = models.CharField(
        max_length=9,
        choices=SCAN_TYPE_CHOICES,
        default=ScanTask.SCAN_TYPE_INSPECT,
    )
    options = models.ForeignKey(
        ScanOptions, null=True, on_delete=models.CASCADE)

    most_recent_scanjob = models.ForeignKey(
        'api.ScanJob', null=True, on_delete=models.SET_NULL, related_name='+')

    def __str__(self):
        """Convert to string."""
        return '{' + 'id:{}, '\
            'name:{}, '\
            'sources:{}, '\
            'scan_type:{}, '\
            'options: {}'.format(self.id,
                                 self.name,
                                 self.sources,
                                 self.scan_type,
                                 self.options) + '}'

    class Meta:
        """Metadata for model."""

        verbose_name_plural = _(messages.PLURAL_SCANS_MSG)<|MERGE_RESOLUTION|>--- conflicted
+++ resolved
@@ -15,19 +15,12 @@
 import json
 import logging
 
-<<<<<<< HEAD
-=======
 from api import messages
 from api.scantask.model import ScanTask
 from api.source.model import Source
 
->>>>>>> 067e8a56
 from django.db import models
 from django.utils.translation import ugettext as _
-
-from api import messages  # noqa I100
-from api.scantask.model import ScanTask
-from api.source.model import Source
 
 
 # Get an instance of a logger
