--- conflicted
+++ resolved
@@ -13,23 +13,14 @@
 
 import logging
 
-<<<<<<< HEAD
-from django.utils.translation import ugettext as _
-
-from api import messages  # noqa I100
-=======
 from api import messages
->>>>>>> 067e8a56
 from api.models import (ScanTask,
                         ServerInformation,
                         Source)
 from api.serializers import FactCollectionSerializer
 
-<<<<<<< HEAD
-=======
 from django.utils.translation import ugettext as _
 
->>>>>>> 067e8a56
 
 ERRORS_KEY = 'errors'
 INVALID_SOURCES_KEY = 'invalid_sources'
