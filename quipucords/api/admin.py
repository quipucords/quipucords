--- conflicted
+++ resolved
@@ -10,13 +10,7 @@
 #
 """Admin module for Django server application."""
 
-<<<<<<< HEAD
-from django.contrib import admin
-
-from api.models import (Credential,  # noqa I100
-=======
 from api.models import (Credential,
->>>>>>> 067e8a56
                         FactCollection,
                         JobConnectionResult,
                         JobInspectionResult,
@@ -25,6 +19,8 @@
                         ServerInformation,
                         Source,
                         SystemFingerprint)
+
+from django.contrib import admin
 
 admin.site.register(ServerInformation)
 admin.site.register(FactCollection)
