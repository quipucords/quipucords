--- conflicted
+++ resolved
@@ -12,17 +12,11 @@
 
 import tempfile
 
-<<<<<<< HEAD
-=======
 
 from ansible.parsing.vault import VaultLib
 from ansible.parsing.yaml.dumper import AnsibleDumper
->>>>>>> 067e8a56
 
 from django.conf import settings
-
-from ansible.parsing.vault import VaultLib  # noqa I100
-from ansible.parsing.yaml.dumper import AnsibleDumper
 
 import yaml
 
