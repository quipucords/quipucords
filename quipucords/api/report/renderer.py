#
# Copyright (c) 2018 Red Hat, Inc.
#
# This software is licensed to you under the GNU General Public License,
# version 3 (GPLv3). There is NO WARRANTY for this software, express or
# implied, including the implied warranties of MERCHANTABILITY or FITNESS
# FOR A PARTICULAR PURPOSE. You should have received a copy of GPLv3
# along with this software; if not, see
# https://www.gnu.org/licenses/gpl-3.0.txt.
#
"""CSV renderer for reports."""

from io import StringIO
import logging
import csv
from rest_framework import renderers
from api.models import FactCollection, Source
from api.common.util import CSVHelper


# Get an instance of a logger
logger = logging.getLogger(__name__)  # pylint: disable=invalid-name


class FactCollectionCSVRenderer(renderers.BaseRenderer):
    """Class to render detailed report as CSV."""

    # pylint: disable=too-few-public-methods
    media_type = 'text/csv'
    format = 'csv'

    def render(self,
               fact_collection_dict,
               media_type=None,
               renderer_context=None):
        """Render detailed report as CSV."""
        # pylint: disable=arguments-differ,unused-argument,too-many-locals

        report_id = fact_collection_dict.get('id')
        if report_id is None:
            return None

        fact_collection = FactCollection.objects.filter(
            id=report_id).first()
        if fact_collection is None:
            return None

        # Check for a cached copy of csv
        csv_content = fact_collection.csv_content
        if csv_content:
            logger.debug('Using cached csv results for fact collection %d',
                         report_id)
            return csv_content
        logger.debug('No cached csv results for fact collection %d',
                     report_id)

        csv_helper = CSVHelper()
        fact_collection_dict_buffer = StringIO()
        csv_writer = csv.writer(fact_collection_dict_buffer, delimiter=',')

        sources = fact_collection_dict.get('sources')

        csv_writer.writerow(['Report', 'Number Sources'])
        if sources is None:
            csv_writer.writerow([report_id, 0])
            return fact_collection_dict_buffer.getvalue()

        csv_writer.writerow([report_id, len(sources)])
        csv_writer.writerow([])
        csv_writer.writerow([])

        for source in sources:
            source_object = Source.objects.get(pk=source.get('source_id'))
            source_name = source_object.name
            csv_writer.writerow(['Source'])
            csv_writer.writerow(['id', 'name', 'type'])
            csv_writer.writerow([
                source.get('source_id'),
                source_name,
                source.get('source_type')])
            csv_writer.writerow(['Facts'])
            fact_list = source.get('facts')
            if not fact_list:
                # write a space line and move to next
                csv_writer.writerow([])
                continue
            headers = csv_helper.generate_headers(fact_list)
            csv_writer.writerow(headers)

            for fact in fact_list:
                row = []
                for header in headers:
                    fact_value = fact.get(header)
                    row.append(csv_helper.serialize_value(header, fact_value))

                csv_writer.writerow(row)

            csv_writer.writerow([])
            csv_writer.writerow([])

        logger.debug('Caching csv results for fact collection %d',
                     report_id)
        csv_content = fact_collection_dict_buffer.getvalue()
        fact_collection.csv_content = csv_content
        fact_collection.save()
        return csv_content


class ReportCSVRenderer(renderers.BaseRenderer):
    """Class to render Deployment report as CSV."""

    # pylint: disable=too-few-public-methods
    media_type = 'text/csv'
    format = 'csv'

    def render(self,
               report_dict,
               media_type=None,
               renderer_context=None):
        """Render deployment report as CSV."""
        # pylint: disable=arguments-differ,unused-argument,too-many-locals

        if not bool(report_dict):
            return None

        csv_helper = CSVHelper()
        report_buffer = StringIO()
        csv_writer = csv.writer(report_buffer, delimiter=',')

        report_id = report_dict.get('report_id')
        systems_list = report_dict.get('report')

        csv_writer.writerow(['Report'])
        csv_writer.writerow([report_id])
        csv_writer.writerow([])
        csv_writer.writerow([])

        if not systems_list:
            return None
        csv_writer.writerow(['Report:'])

        headers = csv_helper.generate_headers(
            systems_list, exclude=set([
<<<<<<< HEAD
                'id', 'report_id', 'metadata']))
=======
                'id', 'report_id', 'metadata', 'products', 'entitlements']))
>>>>>>> 43802011
        csv_writer.writerow(headers)
        for system in systems_list:
            row = []
            for header in headers:
                fact_value = system.get(header)
                row.append(csv_helper.serialize_value(header, fact_value))
            csv_writer.writerow(row)

        csv_writer.writerow([])

        csv_content = report_buffer.getvalue()
        return csv_content<|MERGE_RESOLUTION|>--- conflicted
+++ resolved
@@ -141,11 +141,7 @@
 
         headers = csv_helper.generate_headers(
             systems_list, exclude=set([
-<<<<<<< HEAD
-                'id', 'report_id', 'metadata']))
-=======
                 'id', 'report_id', 'metadata', 'products', 'entitlements']))
->>>>>>> 43802011
         csv_writer.writerow(headers)
         for system in systems_list:
             row = []
