#
# Copyright (c) 2017-2018 Red Hat, Inc.
#
# This software is licensed to you under the GNU General Public License,
# version 3 (GPLv3). There is NO WARRANTY for this software, express or
# implied, including the implied warranties of MERCHANTABILITY or FITNESS
# FOR A PARTICULAR PURPOSE. You should have received a copy of GPLv3
# along with this software; if not, see
# https://www.gnu.org/licenses/gpl-3.0.txt.
#

"""Models system fingerprints."""

from django.db import models
from api.fact.model import FactCollection


class SystemFingerprint(models.Model):
    """Represents system fingerprint."""

    SOURCE_TYPE = (
        ('network', 'Ansible'),
        ('vcenter', 'VCenter'),
        ('unknown', 'Unknown')
    )

    INFRASTRUCTURE_TYPE = (
        ('bare_metal', 'Bare Metal'),
        ('virtualized', 'Virtualized'),
        ('unknown', 'Unknown')
    )

    # Scan information
    report_id = models.ForeignKey(FactCollection, models.CASCADE)

    # Common facts
    name = models.CharField(max_length=256, unique=False, null=True)
    os_name = models.CharField(max_length=64, unique=False)
    os_release = models.CharField(
        max_length=128, unique=False, default='unknown')
    os_version = models.CharField(max_length=64, unique=False, null=True)

    infrastructure_type = models.CharField(
        max_length=10, choices=INFRASTRUCTURE_TYPE, default='unknown')

    mac_addresses = models.TextField(unique=False, null=True)
    ip_addresses = models.TextField(unique=False, null=True)

    cpu_count = models.PositiveIntegerField(unique=False, null=True)

    # Network scan facts
    bios_uuid = models.CharField(max_length=36, unique=False, null=True)
    subscription_manager_id = models.CharField(
        max_length=36, unique=False, null=True)

    cpu_socket_count = models.PositiveIntegerField(unique=False, null=True)
    cpu_core_count = models.PositiveIntegerField(unique=False, null=True)

    system_creation_date = models.DateField(null=True)
    system_last_checkin_date = models.DateField(null=True)

    virtualized_type = models.CharField(max_length=64, unique=False, null=True)

    # VCenter scan facts
    vm_state = models.CharField(max_length=24, unique=False, null=True)
    vm_uuid = models.CharField(max_length=36, unique=False, null=True)
    vm_dns_name = models.CharField(max_length=128, unique=False, null=True)
    vm_host = models.CharField(max_length=128, unique=False, null=True)
    vm_host_socket_count = models.PositiveIntegerField(unique=False, null=True)
    vm_cluster = models.CharField(max_length=128, unique=False, null=True)
    vm_datacenter = models.CharField(max_length=128, unique=False, null=True)

    # Additional facts
    subman_consumed = models.TextField(unique=False, null=True)
    redhat_is_redhat = models.NullBooleanField()
    redhat_packages_certs = models.TextField(unique=False, null=True)
    redhat_packages_gpg_num_redhat_packages = models.PositiveIntegerField(
        unique=False, null=True)
    architecture = models.CharField(max_length=64, unique=False, null=True)

    metadata = models.TextField(unique=False, null=False)
    sources = models.TextField(unique=False, null=False)

    def __str__(self):
        """Convert to string."""
        return '{' + 'id:{}, '\
            'report:{}, ' \
            'name:{}, '\
            'os_name:{}, '\
            'os_version:{}, '\
            'os_release:{}, '\
            'mac_addresses:{}, '\
            'ip_addresses:{}, '\
            'cpu_count:{}, '\
            'bios_uuid:{}, '\
            'subscription_manager_id:{}, '\
            'subman_consumed:{}, '\
            'cpu_socket_count:{}, '\
            'cpu_core_count:{}, '\
            'system_creation_date:{}, '\
            'infrastructure_type:{}, '\
            'virtualized_type:{}, '\
            'vm_state:{}, '\
            'vm_uuid:{}, '\
            'vm_dns_name:{}, '\
            'vm_host:{}, '\
            'vm_host_socket_count:{}, '\
            'vm_datacenter:{}, '\
            'vm_cluster:{}, '\
<<<<<<< HEAD
            'redhat_is_redhat:{}, '\
            'redhat_packages_certs:{}, '\
            'redhat_packages_gpg_num_redhat_packages:{}, '\
            'architecture:{}, '\
=======
            'sources:{}, '\
>>>>>>> aefd4df7
            'metadata:{} '.format(self.id,
                                  self.report_id.id,
                                  self.name,
                                  self.os_name,
                                  self.os_version,
                                  self.os_release,
                                  self.mac_addresses,
                                  self.ip_addresses,
                                  self.cpu_count,
                                  self.bios_uuid,
                                  self.subscription_manager_id,
                                  self.subman_consumed,
                                  self.cpu_socket_count,
                                  self.cpu_core_count,
                                  self.system_creation_date,
                                  self.infrastructure_type,
                                  self.virtualized_type,
                                  self.vm_state,
                                  self.vm_uuid,
                                  self.vm_dns_name,
                                  self.vm_host,
                                  self.vm_host_socket_count,
                                  self.vm_datacenter,
                                  self.vm_cluster,
<<<<<<< HEAD
                                  self.redhat_is_redhat,
                                  self.redhat_packages_certs,
                                  self.redhat_packages_gpg_num_redhat_packages,
                                  self.architecture,
=======
                                  self.sources,
>>>>>>> aefd4df7
                                  self.metadata) + '}'


class Product(models.Model):
    """Represents a product."""

    PRESENT = 'present'
    ABSENT = 'absent'
    POTENTIAL = 'potential'
    UNKNOWN = 'unknown'
    PRESENCE_TYPE = (
        (PRESENT, 'Present'),
        (ABSENT, 'Absent'),
        (POTENTIAL, 'Potential'),
        (UNKNOWN, 'Unknown')
    )

    fingerprint = models.ForeignKey(SystemFingerprint,
                                    models.CASCADE,
                                    related_name='products')
    name = models.CharField(max_length=256, unique=False, null=False)
    version = models.CharField(max_length=256, unique=False, null=True)
    presence = models.CharField(
        max_length=10, choices=PRESENCE_TYPE, default='unknown')

    metadata = models.TextField(unique=False, null=False)

    def __str__(self):
        """Convert to string."""
        return '{' + 'id:{}, '\
            'fingerprint:{}, ' \
            'name:{}, '\
            'version:{}, '\
            'presence:{}, '\
            'metadata:{} '.format(self.id,
                                  self.fingerprint.id,
                                  self.name,
                                  self.version,
                                  self.presence,
                                  self.metadata) + '}'


class Entitlement(models.Model):
    """Represents a Entitlement."""

    fingerprint = models.ForeignKey(SystemFingerprint,
                                    models.CASCADE,
                                    related_name='entitlements')
    name = models.CharField(max_length=256, unique=False, null=True)
    entitlement_id = models.CharField(max_length=256, unique=False, null=True)

    metadata = models.TextField(unique=False, null=False)

    def __str__(self):
        """Convert to string."""
        return '{' + 'id:{}, '\
            'fingerprint:{}, ' \
            'name:{}, '\
            'entitlement_id:{}, '\
            'metadata:{} '.format(self.id,
                                  self.fingerprint.id,
                                  self.name,
                                  self.entitlement_id,
                                  self.metadata) + '}'<|MERGE_RESOLUTION|>--- conflicted
+++ resolved
@@ -74,6 +74,7 @@
     subman_consumed = models.TextField(unique=False, null=True)
     redhat_is_redhat = models.NullBooleanField()
     redhat_packages_certs = models.TextField(unique=False, null=True)
+    # pylint: disable=invalid-name
     redhat_packages_gpg_num_redhat_packages = models.PositiveIntegerField(
         unique=False, null=True)
     architecture = models.CharField(max_length=64, unique=False, null=True)
@@ -107,14 +108,11 @@
             'vm_host_socket_count:{}, '\
             'vm_datacenter:{}, '\
             'vm_cluster:{}, '\
-<<<<<<< HEAD
             'redhat_is_redhat:{}, '\
             'redhat_packages_certs:{}, '\
             'redhat_packages_gpg_num_redhat_packages:{}, '\
             'architecture:{}, '\
-=======
             'sources:{}, '\
->>>>>>> aefd4df7
             'metadata:{} '.format(self.id,
                                   self.report_id.id,
                                   self.name,
@@ -139,14 +137,11 @@
                                   self.vm_host_socket_count,
                                   self.vm_datacenter,
                                   self.vm_cluster,
-<<<<<<< HEAD
                                   self.redhat_is_redhat,
                                   self.redhat_packages_certs,
                                   self.redhat_packages_gpg_num_redhat_packages,
                                   self.architecture,
-=======
                                   self.sources,
->>>>>>> aefd4df7
                                   self.metadata) + '}'
 
 
