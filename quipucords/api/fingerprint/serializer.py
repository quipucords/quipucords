#
# Copyright (c) 2017-2018 Red Hat, Inc.
#
# This software is licensed to you under the GNU General Public License,
# version 3 (GPLv3). There is NO WARRANTY for this software, express or
# implied, including the implied warranties of MERCHANTABILITY or FITNESS
# FOR A PARTICULAR PURPOSE. You should have received a copy of GPLv3
# along with this software; if not, see
# https://www.gnu.org/licenses/gpl-3.0.txt.
#

"""Serializer for system fingerprint models."""

<<<<<<< HEAD
=======
from api.common.serializer import CustomJSONField
from api.models import (Entitlement,
                        FactCollection,
                        Product,
                        SystemFingerprint)

>>>>>>> 067e8a56
from rest_framework.serializers import (CharField,
                                        ChoiceField,
                                        DateField,
                                        FloatField,
                                        IntegerField,
                                        ModelSerializer,
                                        NullBooleanField,
                                        PrimaryKeyRelatedField)

from api.common.serializer import CustomJSONField  # noqa I100
from api.models import (Entitlement,
                        FactCollection,
                        Product,
                        SystemFingerprint)


class ProductSerializer(ModelSerializer):
    """Serializer for the Product model."""

    version = CustomJSONField(required=False)
    metadata = CustomJSONField(required=True)

    class Meta:
        """Meta class for ProductSerializer."""

        model = Product
        fields = ('name', 'version', 'presence', 'metadata')


class EntitlementSerializer(ModelSerializer):
    """Serializer for the Entitlement model."""

    metadata = CustomJSONField(required=True)

    class Meta:
        """Meta class for EntitlementSerializer."""

        model = Entitlement
        fields = ('name', 'entitlement_id', 'metadata')


class FingerprintSerializer(ModelSerializer):
    """Serializer for the Fingerprint model."""

    # Scan information
    report_id = PrimaryKeyRelatedField(
        queryset=FactCollection.objects.all())

    # Common facts
    name = CharField(required=False, max_length=256)

    os_name = CharField(required=False, max_length=64)
    os_release = CharField(required=False, max_length=128)
    os_version = CharField(required=False, max_length=64)

    infrastructure_type = ChoiceField(
        required=False, choices=SystemFingerprint.INFRASTRUCTURE_TYPE)

    mac_addresses = CustomJSONField(required=False)
    ip_addresses = CustomJSONField(required=False)

    cpu_count = IntegerField(required=False, min_value=0)

    architecture = CharField(required=False, max_length=64)

    # Network scan facts
    bios_uuid = CharField(required=False, max_length=36)
    subscription_manager_id = CharField(required=False, max_length=36)

    cpu_socket_count = IntegerField(required=False, min_value=0)
    cpu_core_count = FloatField(required=False, min_value=0)

    system_creation_date = DateField(required=False)

    virtualized_type = CharField(required=False, max_length=64)

    # VCenter scan facts
    vm_state = CharField(required=False, max_length=24)
    vm_uuid = CharField(required=False, max_length=36)
    vm_dns_name = CharField(required=False, max_length=128)

    vm_host = CharField(required=False, max_length=128)
    vm_host_socket_count = IntegerField(required=False, min_value=0)

    vm_cluster = CharField(required=False, max_length=128)
    vm_datacenter = CharField(required=False, max_length=128)

    products = ProductSerializer(many=True, allow_null=True, required=False)
    entitlements = EntitlementSerializer(many=True,
                                         allow_null=True,
                                         required=False)

    # Red Hat facts
    is_redhat = NullBooleanField(required=False)
    redhat_certs = CharField(required=False, max_length=128)
    # pylint: disable=invalid-name
    redhat_package_count = IntegerField(
        required=False, min_value=0)

    metadata = CustomJSONField(required=True)
    sources = CustomJSONField(required=True)

    class Meta:
        """Meta class for FingerprintSerializer."""

        model = SystemFingerprint
        fields = '__all__'

    def create(self, validated_data):
        """Create a system fingerprint."""
        products_data = validated_data.pop('products', [])
        entitlements_data = validated_data.pop('entitlements', [])
        fingerprint = SystemFingerprint.objects.create(**validated_data)
        for product_data in products_data:
            Product.objects.create(fingerprint=fingerprint,
                                   **product_data)
        for entitlement_data in entitlements_data:
            Entitlement.objects.create(fingerprint=fingerprint,
                                       **entitlement_data)
        return fingerprint<|MERGE_RESOLUTION|>--- conflicted
+++ resolved
@@ -11,15 +11,12 @@
 
 """Serializer for system fingerprint models."""
 
-<<<<<<< HEAD
-=======
 from api.common.serializer import CustomJSONField
 from api.models import (Entitlement,
                         FactCollection,
                         Product,
                         SystemFingerprint)
 
->>>>>>> 067e8a56
 from rest_framework.serializers import (CharField,
                                         ChoiceField,
                                         DateField,
@@ -28,12 +25,6 @@
                                         ModelSerializer,
                                         NullBooleanField,
                                         PrimaryKeyRelatedField)
-
-from api.common.serializer import CustomJSONField  # noqa I100
-from api.models import (Entitlement,
-                        FactCollection,
-                        Product,
-                        SystemFingerprint)
 
 
 class ProductSerializer(ModelSerializer):
