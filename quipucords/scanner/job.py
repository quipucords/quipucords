--- conflicted
+++ resolved
@@ -12,27 +12,16 @@
 import logging
 from multiprocessing import Process, Value
 
-<<<<<<< HEAD
 from api.fact.util import (build_sources_from_tasks,
                            create_fact_collection,
-=======
-from django.db.models import Q
-
-from api.fact.util import (build_sources_from_tasks,  # noqa I100
-                           get_or_create_fact_collection,
->>>>>>> d4c0e113
                            validate_fact_collection_json)
 from api.models import (ScanJob,
                         ScanTask,
                         Source)
 
-<<<<<<< HEAD
 from django.db.models import Q
 
 from fingerprinter.task import FingerprintTaskRunner
-=======
-from fingerprinter import pfc_signal
->>>>>>> d4c0e113
 
 from scanner import network, satellite, vcenter
 
@@ -51,9 +40,10 @@
         self.identifier = scan_job.id
         self.manager_interrupt = Value('i', ScanJob.JOB_RUN)
 
-    # pylint: disable=inconsistent-return-statements
     def run(self):
         """Trigger thread execution."""
+        # pylint: disable=inconsistent-return-statements
+        # pylint: disable=no-else-return
         # pylint: disable=too-many-locals,too-many-statements
         # pylint: disable=too-many-return-statements,too-many-branches
         # check to see if manager killed job
@@ -157,6 +147,7 @@
 
     def _create_task_runner(self, scan_task):
         """Create ScanTaskRunner using scan_type and source_type."""
+        # pylint: disable=no-else-return
         scan_type = scan_task.scan_type
         if scan_type == ScanTask.SCAN_TYPE_CONNECT:
             return self._create_connect_task_runner(scan_task)
@@ -168,6 +159,7 @@
 
     def _run_task(self, runner):
         """Run a sigle scan task."""
+        # pylint: disable=no-else-return
         if self.manager_interrupt.value == ScanJob.JOB_TERMINATE_CANCEL:
             self.manager_interrupt.value = ScanJob.JOB_TERMINATE_ACK
             return ScanTask.CANCELED
@@ -246,12 +238,7 @@
                 self.scan_job, scan_task)
         return runner
 
-<<<<<<< HEAD
     def _create_fact_collection(self):
-=======
-    # pylint: disable=inconsistent-return-statements
-    def _send_facts_to_engine(self):
->>>>>>> d4c0e113
         """Send collected host scan facts to fact endpoint.
 
         :param facts: The array of fact dictionaries
