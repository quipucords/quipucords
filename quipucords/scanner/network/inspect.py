--- conflicted
+++ resolved
@@ -174,11 +174,8 @@
                     'roles': roles}
         connection_port = self.scan_task.source.port
 
-<<<<<<< HEAD
         connected, failed, completed = self.obtain_discovery_data()
         extra_vars = self.scan_job.get_extra_vars()
-=======
->>>>>>> db0c6aa7
         forks = self.scan_job.options.max_concurrency
 
         # Save counts
@@ -258,13 +255,9 @@
     :param hosts: The collection of hosts/credential tuples
     :param connection_port: The connection port
     :param concurrency_count: The number of concurrent scans
-<<<<<<< HEAD
-    :returns: A dictionary of the ansible inventory
-=======
     :param ssh_executable: the ssh executable to use, or None for 'ssh'
     :param ssh_args: a list of extra ssh arguments, or None
-    :returns: A dictionary of the ansible invetory
->>>>>>> db0c6aa7
+    :returns: A dictionary of the ansible inventory
     """
     concurreny_groups = list(
         [hosts[i:i + concurrency_count] for i in range(0,
