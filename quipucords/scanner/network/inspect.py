--- conflicted
+++ resolved
@@ -61,13 +61,9 @@
     'subman',
     'uname',
     'virt_what',
-<<<<<<< HEAD
     'insights',
-    'host_done'
-=======
     'system_purpose',
     'host_done',
->>>>>>> 3b4fa774
 ]
 
 DEFAULT_SCAN_DIRS = ['/', '/opt', '/app', '/home', '/usr']
