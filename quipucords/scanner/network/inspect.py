--- conflicted
+++ resolved
@@ -122,11 +122,8 @@
             'etc_release',
             'file_contents',
             'jboss_eap',
-<<<<<<< HEAD
             'jboss_brms',
-=======
             'jboss_fuse_on_karaf',
->>>>>>> 4dca84b4
             'ifconfig',
             'redhat_release',
             'subman',
