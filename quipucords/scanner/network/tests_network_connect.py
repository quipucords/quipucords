#
# Copyright (c) 2017 Red Hat, Inc.
#
# This software is licensed to you under the GNU General Public License,
# version 3 (GPLv3). There is NO WARRANTY for this software, express or
# implied, including the implied warranties of MERCHANTABILITY or FITNESS
# FOR A PARTICULAR PURPOSE. You should have received a copy of GPLv3
# along with this software; if not, see
# https://www.gnu.org/licenses/gpl-3.0.txt.
#
"""Test the discovery scanner capabilities."""

import unittest
from unittest.mock import patch, Mock, ANY
from django.test import TestCase
from ansible.errors import AnsibleError
from api.connresults.model import SystemConnectionResult
from api.models import (Credential,
                        Source,
                        ConnectionResults,
                        HostRange,
                        ScanJob,
                        ScanOptions,
                        ScanTask)
from api.serializers import CredentialSerializer, SourceSerializer
from scanner.network.connect import construct_connect_inventory, connect, \
    ConnectResultStore
from scanner.network import ConnectTaskRunner
from scanner.network.connect_callback import ConnectResultCallback


def mock_run_success(play):  # pylint: disable=unused-argument
    """Mock for TaskQueueManager run method with success."""
    return 0


def mock_run_failed(play):  # pylint: disable=unused-argument
    """Mock for TaskQueueManager run method with failure."""
    return 255


def mock_handle_ssh(cred):  # pylint: disable=unused-argument
    """Mock for handling ssh passphrase setting."""
    pass


class MockResultStore(object):
    """A mock ConnectResultStore."""

    def __init__(self, hosts):
        """Minimal internal variables, just to fake the state."""
        self._remaining_hosts = set(hosts)
        self.succeeded = []
        self.failed = []

    def record_result(self, name, credential, status):
        """Keep a list of succeeses and failures."""
        if status == SystemConnectionResult.SUCCESS:
            self.succeeded.append((name, credential, status))
        elif status == SystemConnectionResult.FAILED:
            self.failed.append((name, credential, status))
        else:
            raise ValueError()

        self._remaining_hosts.remove(name)

    def remaining_hosts(self):
        """Need this method because the task runner uses it."""
        return list(self._remaining_hosts)

    def get_stats(self):
        """Similarly, the task runner uses this too."""
        return (len(self._remaining_hosts) +
                len(self.succeeded) +
                len(self.failed),
                len(self.succeeded),
                len(self.failed))


def make_result(hostname, rc):  # pylint: disable=invalid-name
    """Mock the result structure that Ansible pass the callback."""
    if rc is not None:
        result = {'rc': rc}
    else:
        result = {}

    host = Mock()
    host.name = hostname

    return Mock(
        _host=host,
        _result=result)


class TestConnectResultCallback(unittest.TestCase):
    """Test ConnectResultCallback."""

    def test_callback(self):
        """Test the callback."""
        result_store = MockResultStore(['host1', 'host2', 'host3'])
        credential = Mock(name='credential')
        callback = ConnectResultCallback(result_store, credential)

        callback.v2_runner_on_ok(make_result('host1', 0))
        callback.v2_runner_on_ok(make_result('host2', 1))
        callback.v2_runner_on_ok(make_result('host3', None))

        self.assertEqual(result_store.succeeded,
                         [('host1', credential, 'success')])
        self.assertEqual(result_store.failed,
                         [('host2', credential, 'failed'),
                          ('host3', credential, 'failed')])


class NetworkConnectTaskRunnerTest(TestCase):
    """Tests against the ConnectTaskRunner class and functions."""

    def setUp(self):
        """Create test case setup."""
        self.cred = Credential(
            name='cred1',
            username='username',
            password='password',
            sudo_password='sudo',
            ssh_keyfile='keyfile',
            become_method='sudo')
        self.cred.save()

        self.source = Source(
            name='source1',
            port=22)
        self.source.save()
        self.source.credentials.add(self.cred)

        self.host = HostRange(host_range='1.2.3.4',
                              source_id=self.source.id)
        self.host.save()

        self.source.hosts.add(self.host)

        self.scan_task = ScanTask(
            source=self.source, scan_type=ScanTask.SCAN_TYPE_CONNECT)
        self.scan_task.systems_failed = 0
        self.scan_task.save()

        self.scan_job = ScanJob(scan_type=ScanTask.SCAN_TYPE_CONNECT)
        self.scan_job.save()
        self.scan_job.sources.add(self.source)
        self.scan_job.tasks.add(self.scan_task)
        scan_options = ScanOptions()
        scan_options.save()
        self.scan_job.options = scan_options
        self.scan_job.save()

        self.conn_results = ConnectionResults(scan_job=self.scan_job)
        self.conn_results.save()

<<<<<<< HEAD
    def test_construct_vars(self):
        """Test constructing ansible vars dictionary."""
        hc_serializer = CredentialSerializer(self.cred)
        cred = hc_serializer.data
        vars_dict = _construct_vars(22, cred)
        expected = {'ansible_become_pass': 'sudo', 'ansible_port': 22,
                    'ansible_ssh_pass': 'password',
                    'ansible_ssh_private_key_file': 'keyfile',
                    'ansible_user': 'username',
                    'ansible_become_method': 'sudo'}
        self.assertEqual(vars_dict, expected)

    def test_populate_callback(self):
        """Test the population of the callback object."""
        callback = ConnectResultCallback()
        host = Mock(name='1.2.3.4')
        result = Mock(_host=host, _results={'rc': 0})
        callback.v2_runner_on_ok(result)
        self.assertTrue(len(callback.results) == 1)
        callback.v2_runner_on_failed(result)
        self.assertTrue(len(callback.results) == 2)
        callback.v2_runner_on_unreachable(result)
        self.assertTrue(len(callback.results) == 3)

    def test_process_connect_callback(self):
        """Test callback processing logic."""
        hc_serializer = CredentialSerializer(self.cred)
        cred = hc_serializer.data
        callback = ConnectResultCallback()
        success_result = {'host': '1.2.3.4', 'result': {'rc': 0}}
        failed_result = {'host': '1.2.3.5', 'result': {'rc': 1}}
        failed_result_format = {'host': '1.2.3.6'}
        callback.results.append(success_result)
        callback.results.append(failed_result)
        callback.results.append(failed_result_format)
        success, failed = _process_connect_callback(callback, cred)
        del cred['password']
        self.assertEqual(success, [('1.2.3.4', cred)])
        self.assertEqual(failed, ['1.2.3.5', '1.2.3.6'])
=======
    def test_result_store(self):
        """Test ConnectResultStore."""
        result_store = ConnectResultStore(self.scan_task, self.conn_results)

        self.assertEqual(result_store.remaining_hosts(), ['1.2.3.4'])
        self.assertEqual(result_store.get_stats(), (1, 0, 0))

        result_store.record_result('1.2.3.4', self.cred,
                                   SystemConnectionResult.SUCCESS)

        self.assertEqual(result_store.remaining_hosts(), [])
        self.assertEqual(result_store.get_stats(), (1, 1, 0))
>>>>>>> 329c7660

    def test_connect_inventory(self):
        """Test construct ansible inventory dictionary."""
        serializer = SourceSerializer(self.source)
        source = serializer.data
        hosts = source['hosts']
        connection_port = source['port']
        hc_serializer = CredentialSerializer(self.cred)
        cred = hc_serializer.data
        inventory_dict = construct_connect_inventory(hosts, cred,
                                                     connection_port)
        expected = {'all': {'hosts': {'1.2.3.4': None},
                            'vars': {'ansible_become_pass': 'sudo',
                                     'ansible_port': 22,
                                     'ansible_ssh_pass': 'password',
                                     'ansible_ssh_private_key_file': 'keyfile',
                                     'ansible_user': 'username',
                                     'ansible_become_method': 'sudo'}}}
        self.assertEqual(inventory_dict, expected)

    @patch('scanner.network.utils.TaskQueueManager.run',
           side_effect=mock_run_failed)
    @patch('scanner.network.connect._handle_ssh_passphrase',
           side_effect=mock_handle_ssh)
    def test_connect_failure(self, mock_run, mock_ssh_pass):
        """Test connect flow with mocked manager and failure."""
        serializer = SourceSerializer(self.source)
        source = serializer.data
        hosts = source['hosts']
        connection_port = source['port']
        hc_serializer = CredentialSerializer(self.cred)
        cred = hc_serializer.data
        with self.assertRaises(AnsibleError):
            connect(hosts, Mock(), cred, connection_port)
            mock_run.assert_called()
            mock_ssh_pass.assert_called()

    @patch('scanner.network.utils.TaskQueueManager.run',
           side_effect=mock_run_success)
    def test_connect(self, mock_run):
        """Test connect flow with mocked manager."""
        serializer = SourceSerializer(self.source)
        source = serializer.data
        hosts = source['hosts']
        connection_port = source['port']
        hc_serializer = CredentialSerializer(self.cred)
        cred = hc_serializer.data
        connect(hosts, Mock(), cred, connection_port)
        mock_run.assert_called_with(ANY)

    @patch('scanner.network.connect.connect')
    def test_connect_runner(self, mock_connect):
        """Test running a connect scan with mocked connection."""
        scanner = ConnectTaskRunner(
            self.scan_job, self.scan_task, self.conn_results)
        result_store = MockResultStore(['1.2.3.4'])
        conn_dict = scanner.run_with_result_store(result_store)
        mock_connect.assert_called_with(ANY, ANY, ANY, 22, forks=50)
        self.assertEqual(conn_dict, ScanTask.COMPLETED)<|MERGE_RESOLUTION|>--- conflicted
+++ resolved
@@ -155,7 +155,6 @@
         self.conn_results = ConnectionResults(scan_job=self.scan_job)
         self.conn_results.save()
 
-<<<<<<< HEAD
     def test_construct_vars(self):
         """Test constructing ansible vars dictionary."""
         hc_serializer = CredentialSerializer(self.cred)
@@ -195,7 +194,7 @@
         del cred['password']
         self.assertEqual(success, [('1.2.3.4', cred)])
         self.assertEqual(failed, ['1.2.3.5', '1.2.3.6'])
-=======
+
     def test_result_store(self):
         """Test ConnectResultStore."""
         result_store = ConnectResultStore(self.scan_task, self.conn_results)
@@ -208,7 +207,6 @@
 
         self.assertEqual(result_store.remaining_hosts(), [])
         self.assertEqual(result_store.get_stats(), (1, 1, 0))
->>>>>>> 329c7660
 
     def test_connect_inventory(self):
         """Test construct ansible inventory dictionary."""
