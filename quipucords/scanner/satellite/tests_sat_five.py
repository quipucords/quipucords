#
# Copyright (c) 2018 Red Hat, Inc.
#
# This software is licensed to you under the GNU General Public License,
# version 3 (GPLv3). There is NO WARRANTY for this software, express or
# implied, including the implied warranties of MERCHANTABILITY or FITNESS
# FOR A PARTICULAR PURPOSE. You should have received a copy of GPLv3
# along with this software; if not, see
# https://www.gnu.org/licenses/gpl-3.0.txt.
#
"""Test the satellite five interface."""
import json
import xmlrpc.client
from multiprocessing import Value
from unittest.mock import ANY, patch


<<<<<<< HEAD
from django.test import TestCase

from api.models import (Credential,  # noqa I100
=======
from api.models import (Credential,
>>>>>>> 067e8a56
                        ScanJob,
                        ScanTask,
                        Source,
                        SystemConnectionResult,
                        SystemInspectionResult,
                        TaskConnectionResult)

from scanner.satellite.api import SatelliteException
from scanner.satellite.five import (SatelliteFive,
                                    request_host_details)
from scanner.test_util import create_scan_job


def mock_xml_fault(param1, param2):  # pylint: disable=unused-argument
    """Mock method to throw connection error."""
    raise xmlrpc.client.Fault(faultCode=500, faultString='fault')


# pylint: disable=too-many-instance-attributes
class SatelliteFiveTest(TestCase):
    """Tests Satellite 5 functions."""

    def setUp(self):
        """Create test case setup."""
        self.cred = Credential(
            name='cred1',
            cred_type=Credential.SATELLITE_CRED_TYPE,
            username='username',
            password='password',
            become_password=None,
            become_method=None,
            become_user=None,
            ssh_keyfile=None)
        self.cred.save()

        self.source = Source(
            name='source1',
            port=443,
            hosts='["1.2.3.4"]')

        self.source.save()
        self.source.credentials.add(self.cred)

        self.scan_job, self.scan_task = create_scan_job(
            self.source, ScanTask.SCAN_TYPE_INSPECT)

        self.api = SatelliteFive(self.scan_job, self.scan_task)
        connection_results = TaskConnectionResult()
        connection_results.save()
        self.api.connect_scan_task.connection_result = connection_results
        self.api.connect_scan_task.connection_result.save()

        sys_result = SystemConnectionResult(
            name='sys1_1',
            status=SystemInspectionResult.SUCCESS)
        sys_result.save()
        self.api.connect_scan_task.connection_result.systems.add(sys_result)
        self.api.connect_scan_task.connection_result.save()
        self.api.connect_scan_task.save()

    def tearDown(self):
        """Cleanup test case setup."""
        pass

    @patch('xmlrpc.client.ServerProxy')
    def test_host_count(self, mock_serverproxy):
        """Test the method host_count."""
        client = mock_serverproxy.return_value
        client.auth.login.return_value = 'key'
        client.auth.logout.return_value = 'key'
        client.system.list_user_systems.return_value = ['sys1', 'sys2', 'sys3']
        systems_count = self.api.host_count()
        self.assertEqual(systems_count, 3)

    @patch('xmlrpc.client.ServerProxy')
    def test_host_count_with_err(self, mock_serverproxy):
        """Test the method host_count with error."""
        client = mock_serverproxy.return_value
        client.auth.login.side_effect = mock_xml_fault
        with self.assertRaises(SatelliteException):
            self.api.host_count()

    @patch('xmlrpc.client.ServerProxy')
    def test_hosts(self, mock_serverproxy):
        """Test the method hosts."""
        systems = [{'name': 'sys1',
                    'id': 1},
                   {'name': 'sys2',
                    'id': 2},
                   {'name': 'sys3',
                    'id': 3}]
        client = mock_serverproxy.return_value
        client.auth.login.return_value = 'key'
        client.auth.logout.return_value = 'key'
        client.system.list_user_systems.return_value = systems
        systems_count = self.api.host_count()
        hosts = self.api.hosts()
        self.assertEqual(systems_count, 3)
        self.assertEqual(len(hosts), 3)
        self.assertEqual(hosts, ['sys1_1', 'sys2_2', 'sys3_3'])

    @patch('xmlrpc.client.ServerProxy')
    def test_hosts_with_err(self, mock_serverproxy):
        """Test the method hosts with error."""
        client = mock_serverproxy.return_value
        client.auth.login.side_effect = mock_xml_fault
        with self.assertRaises(SatelliteException):
            self.api.hosts()

    @patch('xmlrpc.client.ServerProxy')
    def test_host_details_virt_host(self, mock_serverproxy):
        """Test host_details method with mock data for virt host."""
        expected = {'uuid': 1, 'name': 'sys1', 'hostname': 'sys1_hostname',
                    'last_checkin_time': '', 'registration_time': 'datetime',
                    'architecture': 'x86', 'kernel_version': 'kernel',
                    'cores': 2, 'num_sockets': 2, 'os_release': '7server',
                    'entitlements': [{'name': 'ent1'}],
                    'ip_addresses': ['1.2.3.4'],
                    'mac_addresses': ['1:a:2:b:3:c'], 'virtual': 'hypervisor',
                    'num_virtual_guests': 3, 'is_virtualized': False}
        client = mock_serverproxy.return_value
        client.auth.login.return_value = 'key'
        client.auth.logout.return_value = 'key'
        client.system.get_uuid.return_value = ''
        cpu = {'arch': 'x86', 'count': 2, 'socket_count': 2}
        client.system.get_cpu.return_value = cpu
        system_details = {'hostname': 'sys1_hostname', 'release': '7server'}
        client.system.get_details.return_value = system_details
        client.system.get_running_kernel.return_value = 'kernel'
        client.system.get_entitlements.return_value = ['ent1']
        net_devices = [{'interface': 'eth0', 'ip': '1.2.3.4',
                        'hardware_address': '1:a:2:b:3:c'}]
        client.system.get_network_devices.return_value = net_devices
        client.system.get_registration_date.return_value = 'datetime'
        virt = {1: {'id': 1, 'num_virtual_guests': 3}}

        logging_options = {
            'job_id': self.scan_job.id,
            'task_sequence_number': self.scan_task.sequence_number,
            'scan_type': self.scan_task.scan_type,
            'source_type': self.scan_task.source.source_type,
            'source_name': self.scan_task.source.name
        }
        raw_result = request_host_details(host_id=1, host_name='sys1',
                                          last_checkin='',
                                          scan_task=self.scan_task,
                                          request_options={},
                                          logging_options=logging_options)
        self.api.process_results([raw_result], virt, {1: 2}, [])
        inspect_results = \
            self.scan_task.inspection_result.systems.all()
        sys_1_result = inspect_results.filter(name='sys1_1').first()
        self.assertEqual(sys_1_result.name, 'sys1_1')
        self.assertEqual(sys_1_result.status, 'success')
        result = {}
        for fact in sys_1_result.facts.all():
            result[fact.name] = json.loads(fact.value)
        self.assertEqual(result, expected)

    @patch('xmlrpc.client.ServerProxy')
    def test_host_details_virt_guest(self, mock_serverproxy):
        """Test host_details method with mock data for virt guest."""
        expected = {'uuid': 1, 'name': 'sys1', 'hostname': 'sys1_hostname',
                    'last_checkin_time': '', 'registration_time': 'datetime',
                    'architecture': 'x86', 'kernel_version': 'kernel',
                    'cores': 2, 'num_sockets': 2, 'os_release': '7server',
                    'entitlements': [{'name': 'ent1'}],
                    'ip_addresses': ['1.2.3.4'],
                    'mac_addresses': ['1:a:2:b:3:c'],
                    'is_virtualized': True, 'virtual_host': 2,
                    'virtual_host_name': 'sys2'}
        client = mock_serverproxy.return_value
        client.auth.login.return_value = 'key'
        client.auth.logout.return_value = 'key'
        client.system.get_uuid.return_value = ''
        cpu = {'arch': 'x86', 'count': 2, 'socket_count': 2}
        client.system.get_cpu.return_value = cpu
        system_details = {'hostname': 'sys1_hostname', 'release': '7server'}
        client.system.get_details.return_value = system_details
        client.system.get_running_kernel.return_value = 'kernel'
        client.system.get_entitlements.return_value = ['ent1']
        net_devices = [{'interface': 'eth0', 'ip': '1.2.3.4',
                        'hardware_address': '1:a:2:b:3:c'}]
        client.system.get_network_devices.return_value = net_devices
        client.system.get_registration_date.return_value = 'datetime'
        virt = {2: {'uuid': 2, 'name': 'sys2', 'num_virtual_guests': 3}}
        raw_result = request_host_details(host_id=1, host_name='sys1',
                                          last_checkin='',
                                          scan_task=self.scan_task,
                                          request_options={},
                                          logging_options=None)
        self.api.process_results([raw_result], virt, {1: 2}, [])
        inspect_results = \
            self.scan_task.inspection_result.systems.all()
        sys_1_result = inspect_results.filter(name='sys1_1').first()
        self.assertEqual(sys_1_result.name, 'sys1_1')
        self.assertEqual(sys_1_result.status, 'success')
        result = {}
        for fact in sys_1_result.facts.all():
            result[fact.name] = json.loads(fact.value)
        self.assertEqual(result, expected)

    def test_prepare_host_s5(self):
        """Test the prepare host method for satellite 5."""
        expected = [(1, 'sys', '', self.scan_task,
                     {'host': {'id': 1, 'name': 'sys', 'last_checkin': ''},
                      'port': '443', 'user': self.cred.username,
                      'password': self.cred.password,
                      'ssl_cert_verify': True},
                     {'job_id': self.scan_job.id,
                      'task_sequence_number': self.scan_task.sequence_number,
                      'scan_type': self.scan_task.scan_type,
                      'source_type': self.scan_task.source.source_type,
                      'source_name': self.scan_task.source.name})]
        host = {'id': 1, 'name': 'sys', 'last_checkin': ''}
        chunk = [host]
        port = '443'
        user = self.cred.username
        password = self.cred.password
        connect_data_return_value = host, port, user, password
        with patch('scanner.satellite.utils.get_connect_data',
                   return_value=connect_data_return_value) as mock_connect:
            host_params = self.api.prepare_host(chunk)
            self.assertEqual(expected, host_params)
            mock_connect.assert_called_once_with(ANY)

    @patch('xmlrpc.client.ServerProxy')
    def test_host_details_with_err(self, mock_serverproxy):
        """Test the host details with an error."""
        client = mock_serverproxy.return_value
        client.auth.login.side_effect = mock_xml_fault
        virt = {2: {'uuid': 2, 'name': 'sys2', 'num_virtual_guests': 3}}
        raw_result = request_host_details(host_id=2, host_name='sys2',
                                          last_checkin='',
                                          scan_task=self.scan_task,
                                          request_options={},
                                          logging_options=None)

        self.api.process_results([raw_result], virt, {1: 2}, [])
        inspect_results = \
            self.scan_task.inspection_result.systems.all()
        sys_1_result = inspect_results.filter(name='sys2_2').first()
        self.assertEqual(sys_1_result.name, 'sys2_2')
        self.assertEqual(sys_1_result.status, 'failed')
        result = {}
        for fact in sys_1_result.facts.all():
            result[fact.name] = json.loads(fact.value)
        self.assertEqual(result, {})

    @patch('xmlrpc.client.ServerProxy')
    def test_virtual_guests_with_err(self, mock_serverproxy):
        """Test the virtual_guests method with an error."""
        client = mock_serverproxy.return_value
        client.auth.login.side_effect = mock_xml_fault
        with self.assertRaises(SatelliteException):
            self.api.virtual_guests(1)

    @patch('xmlrpc.client.ServerProxy')
    def test_virtual_guests(self, mock_serverproxy):
        """Test the virtual_guests method with an error."""
        client = mock_serverproxy.return_value
        client.auth.login.return_value = 'key'
        client.auth.logout.return_value = 'key'
        guests = [{'id': 2}]
        client.system.list_virtual_guests.return_value = guests
        virt_guests = self.api.virtual_guests(1)
        self.assertEqual(virt_guests, ({2: 1}, 1))

    @patch('xmlrpc.client.ServerProxy')
    def test_virtual_hosts_with_err(self, mock_serverproxy):
        """Test the virtual_hosts method with an error."""
        client = mock_serverproxy.return_value
        client.auth.login.side_effect = mock_xml_fault
        with self.assertRaises(SatelliteException):
            self.api.virtual_hosts()

    @patch('xmlrpc.client.ServerProxy')
    def test_virtual_hosts(self, mock_serverproxy):
        """Test the virtual_hosts method."""
        client = mock_serverproxy.return_value
        client.auth.login.return_value = 'key'
        client.auth.logout.return_value = 'key'
        guests = [{'id': 2}]
        client.system.list_virtual_guests.return_value = guests
        hosts = [{'id': 1, 'name': 'host1'}]
        client.system.list_virtual_hosts.return_value = hosts
        client.system.get_uuid.return_value = ''
        virtual_hosts, virtual_guests = self.api.virtual_hosts()
        virt_host = {1: {'id': 1, 'name': 'host1',
                         'uuid': 1, 'num_virtual_guests': 1}}
        virt_guest = {2: 1}
        self.assertEqual(virtual_hosts, virt_host)
        self.assertEqual(virtual_guests, virt_guest)

    @patch('xmlrpc.client.ServerProxy')
    def test_physical_hosts_with_err(self, mock_serverproxy):
        """Test the phyiscal_hosts method with an error."""
        client = mock_serverproxy.return_value
        client.auth.login.side_effect = mock_xml_fault
        with self.assertRaises(SatelliteException):
            self.api.physical_hosts()

    @patch('xmlrpc.client.ServerProxy')
    def test_physical_hosts(self, mock_serverproxy):
        """Test the physical_hosts method."""
        client = mock_serverproxy.return_value
        client.auth.login.return_value = 'key'
        client.auth.logout.return_value = 'key'
        hosts = [{'id': 1, 'name': 'host1'}]
        client.system.list_physical_systems.return_value = hosts
        phyiscal_hosts = self.api.physical_hosts()
        self.assertEqual(phyiscal_hosts, [1])

    @patch('xmlrpc.client.ServerProxy')
    def test_hosts_facts_with_err(self, mock_serverproxy):
        """Test the hosts_facts method with an error."""
        client = mock_serverproxy.return_value
        client.auth.login.side_effect = mock_xml_fault
        with self.assertRaises(SatelliteException):
            self.api.hosts_facts(Value('i', ScanJob.JOB_RUN))

    @patch('multiprocessing.pool.Pool.starmap', return_value=[
        {'host_name': 'sys10',
         'last_checkin': '',
         'host_id': 1,
         'cpu': {},
         'uuid': 1,
         'system_details': {},
         'kernel': '',
         'subs': [],
         'network_devices': [],
         'registration_date': '',
         'system_inspection_result': SystemInspectionResult.SUCCESS}])
    @patch('xmlrpc.client.ServerProxy')
    def test_hosts_facts(self, mock_serverproxy, mock_pool):
        """Test the hosts_facts method."""
        # pylint: disable=unused-argument
        systems = [{'id': 1, 'name': 'sys1'}]
        client = mock_serverproxy.return_value
        client.auth.login.return_value = 'key'
        client.auth.logout.return_value = 'key'
        client.system.list_user_systems.return_value = systems
        hosts_return_value = ({}, {})
        with patch.object(SatelliteFive, 'virtual_hosts',
                          return_value=hosts_return_value) as mock_vhosts:
            with patch.object(SatelliteFive, 'physical_hosts',
                              return_value=[]) as mock_physical:
                self.api.hosts_facts(Value('i', ScanJob.JOB_RUN))
                inspect_result = self.scan_task.inspection_result
                self.assertEqual(len(inspect_result.systems.all()), 1)
                mock_vhosts.assert_called_once_with()
                mock_physical.assert_called_once_with()<|MERGE_RESOLUTION|>--- conflicted
+++ resolved
@@ -15,19 +15,15 @@
 from unittest.mock import ANY, patch
 
 
-<<<<<<< HEAD
-from django.test import TestCase
-
-from api.models import (Credential,  # noqa I100
-=======
 from api.models import (Credential,
->>>>>>> 067e8a56
                         ScanJob,
                         ScanTask,
                         Source,
                         SystemConnectionResult,
                         SystemInspectionResult,
                         TaskConnectionResult)
+
+from django.test import TestCase
 
 from scanner.satellite.api import SatelliteException
 from scanner.satellite.five import (SatelliteFive,
