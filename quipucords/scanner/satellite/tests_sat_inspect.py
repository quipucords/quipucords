--- conflicted
+++ resolved
@@ -22,22 +22,22 @@
 from scanner.test_util import create_scan_job
 
 
-def mock_conn_exception(param1):  # pylint: disable=unused-argument
+def mock_conn_exception(param1, param2):  # pylint: disable=unused-argument
     """Mock method to throw connection error."""
     raise exceptions.ConnectionError()
 
 
-def mock_sat_exception(param1):  # pylint: disable=unused-argument
+def mock_sat_exception(param1, param2):  # pylint: disable=unused-argument
     """Mock method to throw satellite error."""
     raise SatelliteException()
 
 
-def mock_timeout_error(param1):  # pylint: disable=unused-argument
+def mock_timeout_error(param1, param2):  # pylint: disable=unused-argument
     """Mock method to throw timeout error."""
     raise TimeoutError()
 
 
-def mock_exception(param1):  # pylint: disable=unused-argument
+def mock_exception(param1, param2):  # pylint: disable=unused-argument
     """Mock method to throw exception."""
     raise Exception()
 
@@ -196,16 +196,10 @@
 
         with patch('scanner.satellite.connect.utils.status',
                    side_effect=mock_exception) as mock_sat_status:
-<<<<<<< HEAD
             with self.assertRaises(Exception):
                 status = task.run()
                 mock_sat_status.assert_called_once_with(ANY)
                 self.assertEqual(status[1], ScanTask.FAILED)
-=======
-            status = task.run()
-            mock_sat_status.assert_called_once_with(ANY, ANY)
-            self.assertEqual(status[1], ScanTask.FAILED)
->>>>>>> dfebb822
 
     def test_run_with_sat(self):
         """Test the running connect task with satellite."""
