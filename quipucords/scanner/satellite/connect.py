--- conflicted
+++ resolved
@@ -10,12 +10,7 @@
 #
 """ScanTask used for satellite connection task."""
 from requests import exceptions
-<<<<<<< HEAD
-from api.models import (ScanTask, SourceOptions)
-=======
-from django.db import transaction
-from api.models import (ScanTask, TaskConnectionResult)
->>>>>>> dfebb822
+from api.models import (ScanTask)
 from scanner.task import ScanTaskRunner
 from scanner.satellite import utils
 from scanner.satellite.api import SatelliteException
