#
# Copyright (c) 2018 Red Hat, Inc.
#
# This software is licensed to you under the GNU General Public License,
# version 3 (GPLv3). There is NO WARRANTY for this software, express or
# implied, including the implied warranties of MERCHANTABILITY or FITNESS
# FOR A PARTICULAR PURPOSE. You should have received a copy of GPLv3
# along with this software; if not, see
# https://www.gnu.org/licenses/gpl-3.0.txt.
#
"""ScanTask used for satellite inspection task."""
from requests import exceptions
<<<<<<< HEAD
from api.models import (ScanTask,
                        SourceOptions)
=======
from api.models import (ScanTask, TaskInspectionResult)
>>>>>>> dfebb822
from scanner.task import ScanTaskRunner
from scanner.satellite import utils
from scanner.satellite.api import SatelliteException
from scanner.satellite.factory import create


class InspectTaskRunner(ScanTaskRunner):
    """InspectTaskRunner satellite connection capabilities.

    Attempts connections to a source using a credential
    and gathers the set of a satellite managed system.
    """

    # pylint: disable=too-few-public-methods
    def __init__(self, scan_job, scan_task):
        """Set context for task execution.

        :param scan_job: the scan job that contains this task
        :param scan_task: the scan task model for this task
        :param prerequisite_tasks: An array of scan task model objects
        that were execute prior to running this task.
        """
        super().__init__(scan_job, scan_task)
        self.source = scan_task.source
        self.connect_scan_task = None

    # pylint: disable=too-many-return-statements
    def run(self):
        """Scan satellite manager and obtain host facts."""
        self.connect_scan_task = self.scan_task.prerequisites.first()
        if self.connect_scan_task.status != ScanTask.COMPLETED:
            error_message = 'Prerequisites scan task with id %d failed.' %\
                (self.connect_scan_task.id)
            return error_message, ScanTask.FAILED

        satellite_version = None
        options = self.source.options
        if options:
            satellite_version = options.satellite_version

        if satellite_version is None:
            error_message = 'Satellite version is unknown. '
            error_message += 'Connect scan failed for %s.' % self.scan_task
            return error_message, ScanTask.FAILED

        try:
            status_code, api_version = utils.status(self.scan_task,
                                                    satellite_version)
            if status_code == 200:
                api = create(satellite_version, api_version,
                             self.scan_task)
                if not api:
                    error_message = 'Satellite version %s with '\
                        'api version %s is not supported.\n' %\
                        (satellite_version, api_version)
                    error_message += 'Inspect scan failed for %s.' % \
                        (self.scan_task)
                    return error_message, ScanTask.FAILED
                api.hosts_facts()
            else:
                error_message = 'Inspect scan failed for %s.' % self.scan_task
                return error_message, ScanTask.FAILED
        except SatelliteException as sat_error:
            error_message = 'Satellite error encountered: %s\n' % sat_error
            error_message += 'Inspect scan failed for %s.' % self.scan_task
            return error_message, ScanTask.FAILED
        except exceptions.ConnectionError as conn_error:
<<<<<<< HEAD
            error_message = 'Satellite connection error encountered: %s\n' % \
                conn_error
=======
            error_message = 'Satellite error encountered: %s\n' % conn_error
            error_message += 'Inspect scan failed for %s.' % self.scan_task
            return error_message, ScanTask.FAILED
        except TimeoutError as timeout_error:
            error_message = 'Satellite error encountered: %s\n' % timeout_error
            error_message += 'Connect scan failed for %s.' % self.scan_task
            return error_message, ScanTask.FAILED
        except Exception as unknown_error:  # pylint: disable=broad-except
            error_message = 'Satellite error encountered: %s\n' % unknown_error
>>>>>>> dfebb822
            error_message += 'Inspect scan failed for %s.' % self.scan_task
            return error_message, ScanTask.FAILED
        except Exception as unknown_error:
            raise unknown_error

        return None, ScanTask.COMPLETED<|MERGE_RESOLUTION|>--- conflicted
+++ resolved
@@ -10,12 +10,7 @@
 #
 """ScanTask used for satellite inspection task."""
 from requests import exceptions
-<<<<<<< HEAD
-from api.models import (ScanTask,
-                        SourceOptions)
-=======
-from api.models import (ScanTask, TaskInspectionResult)
->>>>>>> dfebb822
+from api.models import (ScanTask)
 from scanner.task import ScanTaskRunner
 from scanner.satellite import utils
 from scanner.satellite.api import SatelliteException
@@ -83,10 +78,6 @@
             error_message += 'Inspect scan failed for %s.' % self.scan_task
             return error_message, ScanTask.FAILED
         except exceptions.ConnectionError as conn_error:
-<<<<<<< HEAD
-            error_message = 'Satellite connection error encountered: %s\n' % \
-                conn_error
-=======
             error_message = 'Satellite error encountered: %s\n' % conn_error
             error_message += 'Inspect scan failed for %s.' % self.scan_task
             return error_message, ScanTask.FAILED
@@ -94,12 +85,5 @@
             error_message = 'Satellite error encountered: %s\n' % timeout_error
             error_message += 'Connect scan failed for %s.' % self.scan_task
             return error_message, ScanTask.FAILED
-        except Exception as unknown_error:  # pylint: disable=broad-except
-            error_message = 'Satellite error encountered: %s\n' % unknown_error
->>>>>>> dfebb822
-            error_message += 'Inspect scan failed for %s.' % self.scan_task
-            return error_message, ScanTask.FAILED
-        except Exception as unknown_error:
-            raise unknown_error
 
         return None, ScanTask.COMPLETED