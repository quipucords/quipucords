--- conflicted
+++ resolved
@@ -9,23 +9,15 @@
   raw: for proc_pid in $(find /proc -maxdepth 1 -xdev -name "[0-9]*" 2>/dev/null); do ls -l ${proc_pid}/fd 2>/dev/null | grep "java"; done | grep -e "/modules/system/layers/base\|/opt/rh/eap[0-9]/root/usr/share/wildfly" | sed -n "s/.*\-> //p" | sed -n 's/\/modules\/system\/layers\/base.*//p;s/\(.*wildfly\).*/\1/p' | sort -u
   register: jboss_eap_running_paths
   ignore_errors: yes
-<<<<<<< HEAD
   become: yes
-  when: 'have_java and jboss_eap'
-=======
   when: 'internal_have_java and jboss_eap'
->>>>>>> edf45c05
 
 - name: use locate to look for jboss-modules.jar
   raw: locate jboss-modules.jar | xargs -n 1 --no-run-if-empty dirname
   register: jboss_eap_locate_jboss_modules_jar
   ignore_errors: yes
-<<<<<<< HEAD
   become: yes
-  when: 'have_locate and jboss_eap'
-=======
   when: 'internal_have_locate and jboss_eap'
->>>>>>> edf45c05
 
 - name: use find to look for jboss-modules.jar
   raw: find {{search_directories}} -xdev -type f -name jboss-modules.jar 2> /dev/null | xargs -n 1 --no-run-if-empty dirname | sort -u
@@ -169,13 +161,8 @@
   raw: /sbin/chkconfig --list
   register: jboss_eap_chkconfig
   ignore_errors: yes
-<<<<<<< HEAD
   become: yes
-  when: 'jboss_eap and have_chkconfig'
-=======
-  become: true
   when: 'jboss_eap and internal_have_chkconfig'
->>>>>>> edf45c05
 
 # Scan linux systems for JBoss EAP or Wildfly Installations
 - name: Gather jboss.eap.jar-ver
